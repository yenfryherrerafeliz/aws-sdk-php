--- conflicted
+++ resolved
@@ -6,13 +6,11 @@
 use Aws\CommandPool;
 use Aws\ResultInterface;
 use Aws\S3\S3ClientInterface;
-use Aws\S3\S3Transfer\Exception\S3TransferException;
 use Aws\S3\S3Transfer\Models\S3TransferManagerConfig;
 use Aws\S3\S3Transfer\Progress\AbstractTransferListener;
 use Aws\S3\S3Transfer\Progress\TransferListenerNotifier;
 use Aws\S3\S3Transfer\Progress\TransferProgressSnapshot;
 use GuzzleHttp\Promise\Coroutine;
-use GuzzleHttp\Promise\Create;
 use GuzzleHttp\Promise\PromiseInterface;
 use GuzzleHttp\Promise\PromisorInterface;
 use Throwable;
@@ -352,35 +350,6 @@
     }
 
     /**
-<<<<<<< HEAD
-=======
-     * @param int $partSize
-     * @param array $requestArgs
-     * @return void
-     */
-    protected function partCompleted(
-        int $partSize,
-        array $requestArgs
-    ): void
-    {
-        $newSnapshot = new TransferProgressSnapshot(
-            $this->currentSnapshot->getIdentifier(),
-            $this->currentSnapshot->getTransferredBytes() + $partSize,
-            $this->currentSnapshot->getTotalBytes(),
-            $this->currentSnapshot->getResponse(),
-            $this->currentSnapshot->getReason(),
-        );
-
-        $this->currentSnapshot = $newSnapshot;
-
-        $this->listenerNotifier?->bytesTransferred([
-            AbstractTransferListener::REQUEST_ARGS_KEY => $requestArgs,
-            AbstractTransferListener::PROGRESS_SNAPSHOT_KEY => $this->currentSnapshot
-        ]);
-    }
-
-    /**
->>>>>>> edb5496c
      * @return void
      */
     protected function callOnCompletionCallbacks(): void
