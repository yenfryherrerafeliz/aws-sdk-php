<?php

namespace Aws\S3\S3Transfer\Utils;

use Aws\S3\ApplyChecksumMiddleware;
use Aws\S3\S3Transfer\AbstractMultipartDownloader;
use Aws\S3\S3Transfer\Exception\FileDownloadException;
<<<<<<< HEAD
use Aws\S3\S3Transfer\Exception\S3TransferException;
use Aws\S3\S3Transfer\Models\ResumableDownload;
use Aws\S3\S3Transfer\Progress\TransferListener;
use Aws\S3\S3Transfer\Progress\TransferProgressSnapshot;

class FileDownloadHandler extends DownloadHandler implements ResumableDownloadHandler
=======
use Aws\S3\S3Transfer\Progress\AbstractTransferListener;

final class FileDownloadHandler extends AbstractDownloadHandler
>>>>>>> edb5496c
{
    private const IDENTIFIER_LENGTH = 8;
    private const TEMP_INFIX = '.s3tmp.';
    private const RESUME_SUFFIX = '.resume';
    private const MAX_UNIQUE_ID_ATTEMPTS = 100;

    /** @var string */
    private string $destination;

    /** @var bool */
    private bool $failsWhenDestinationExists;

    /** @var string|null */
    private ?string $temporaryFilePath;

    /** @var int|null */
    private ?int $fixedPartSize;

    /** @var bool */
    private bool $resumeEnabled;

    /** @var mixed|null */
    private mixed $handle;

    /** @var bool */
    private bool $transferFailed;

    /**
     * @param string $destination
     * @param bool $failsWhenDestinationExists
     * @param bool $resumeEnabled
     * @param string|null $temporaryFilePath
     * @param int|null $fixedPartSize
     */
    public function __construct(
        string $destination,
        bool $failsWhenDestinationExists,
        bool $resumeEnabled = false,
        ?string $temporaryFilePath = null,
        ?int $fixedPartSize = null,
    ) {
        $this->destination = $destination;
        $this->failsWhenDestinationExists = $failsWhenDestinationExists;
        $this->resumeEnabled = $resumeEnabled;
        $this->temporaryFilePath = $temporaryFilePath;
        $this->fixedPartSize = $fixedPartSize;
        $this->handle = null;
        $this->transferFailed = false;
    }

    /**
     * @return string
     */
    public function getDestination(): string
    {
        return $this->destination;
    }

    /**
     * @return bool
     */
    public function isFailsWhenDestinationExists(): bool
    {
        return $this->failsWhenDestinationExists;
    }

    /**
     * @param array $context
     *
     * @return void
     */
    public function transferInitiated(array $context): void
    {
        $this->validateDestination();
        $this->ensureDirectoryExists();
        // temporary destination may have been set by resume
        if (empty($this->temporaryFilePath)) {
            $this->temporaryFilePath = $this->generateTemporaryFilePath();
        } else {
            $this->openExistingFile();
        }
    }

    /**
     * Open an existing temporary file for resuming.
     * Opens in 'r+' mode which allows reading and writing without truncating.
     *
     * @return void
     */
    private function openExistingFile(): void
    {
        if ($this->handle !== null) {
            return;
        }

        $handle = fopen($this->temporaryFilePath, 'r+');

        if ($handle === false) {
            throw new FileDownloadException(
                "Failed to open existing temporary file '{$this->temporaryFilePath}' for resuming."
            );
        }

        $this->handle = $handle;
    }

    /**
     * @param array $context
     *
     * @return bool
     */
    public function bytesTransferred(array $context): bool
    {
        if ($this->transferFailed) {
            return false;
        }

        $snapshot = $context[TransferListener::PROGRESS_SNAPSHOT_KEY];
        $response = $snapshot->getResponse();

        if ($this->handle === null) {
            $this->fixedPartSize = $response['ContentLength'];
            $this->initializeDestination($response);
        }

        if ($this->handle === null) {
            throw new FileDownloadException(
                "Failed to initialize destination for downloading."
            );
        }

        return $this->writePartToDestinationHandle($response);
    }

    /**
     * @param array $context
     *
     * @return void
     */
    public function transferComplete(array $context): void
    {
        $this->closeDestinationHandle();
        $this->replaceDestinationFile();
    }

    /**
     * @param array $context
     *
     * @return void
     */
    public function transferFail(array $context): void
    {
        $this->transferFailed = true;
        $this->closeDestinationHandle();
        $this->cleanupAfterFailure($context);
    }

    /**
     * @param array $response
     *
     * @return void
     */
    public function initializeDestination(array $response): void
    {
        $objectSize = AbstractMultipartDownloader::computeObjectSizeFromContentRange(
            $response['ContentRange'] ?? ""
        );

        $this->createTruncatedFile($objectSize);
    }

    /**
     * @param array $response
     *
     * @return bool
     */
    private function writePartToDestinationHandle(array $response): bool
    {
        $contentRange = $response['ContentRange'] ?? null;
        if ($contentRange === null) {
            throw new FileDownloadException(
                "Unable to get content range from response."
            );
        }

        $partNo = (int) ceil(
            AbstractMultipartDownloader::getRangeTo($contentRange) / $this->fixedPartSize
        );
        $position = ($partNo - 1) * $this->fixedPartSize;

        if (!flock($this->handle, LOCK_EX)) {
            throw new FileDownloadException("Failed to acquire file lock.");
        }

        try {
            fseek($this->handle, $position);

            $body = $response['Body'];
            // In case body was already consumed by another process
            if ($body->isSeekable()) {
                $body->rewind();
            }

            // Try to validate a checksum when writting to disk
            $checksumParameter = ApplyChecksumMiddleware::filterChecksum(
                $response
            );
            $hashContext = null;
            if ($checksumParameter !== null) {
                $checksumAlgorithm = strtolower(
                    str_replace(
                        "Checksum",
                        "",
                        $checksumParameter
                    )
                );
                $checksumAlgorithm = $checksumAlgorithm === 'crc32'
                    ? 'crc32b'
                    : $checksumAlgorithm;
                $hashContext = hash_init($checksumAlgorithm);
            }

            while (!$body->eof()) {
                $chunk = $body->read(self::READ_BUFFER_SIZE);

                if (fwrite($this->handle, $chunk) === false) {
                    throw new FileDownloadException("Failed to write data to temporary file.");
                }

                if ($hashContext !== null) {
                    hash_update($hashContext, $chunk);
                }
            }

            if ($hashContext !== null) {
                $calculatedChecksum = base64_encode(
                    hash_final($hashContext, true)
                );
                if ($calculatedChecksum !== $response[$checksumParameter]) {
                    throw new FileDownloadException(
                        "Checksum mismatch when writing part to destination file."
                    );
                }
            }

            fflush($this->handle);

            return true;
        } finally {
            flock($this->handle, LOCK_UN);
        }
    }

    /**
     * @return void
     */
    private function closeDestinationHandle(): void
    {
        if (is_resource($this->handle)) {
            fclose($this->handle);
            $this->handle = null;
        }
    }

    /**
     * @return string
     */
    public function getHandlerResult(): string
    {
        return $this->destination;
    }

    /**
     * @return void
     */
    private function validateDestination(): void
    {
        if ($this->failsWhenDestinationExists && file_exists($this->destination)) {
            throw new FileDownloadException(
                "The destination '{$this->destination}' already exists."
            );
        }

        if (is_dir($this->destination)) {
            throw new FileDownloadException(
                "The destination '{$this->destination}' can't be a directory."
            );
        }
    }

    /**
     * @return void
     */
    private function ensureDirectoryExists(): void
    {
        $directory = dirname($this->destination);

        if (!is_dir($directory) && !mkdir($directory, 0755, true)
            && !is_dir($directory)) {
            throw new FileDownloadException(
                "Failed to create directory '{$directory}'."
            );
        }
    }

    /**
     * @return string
     */
    private function generateTemporaryFilePath(): string
    {
        for ($attempt = 0; $attempt < self::MAX_UNIQUE_ID_ATTEMPTS; $attempt++) {
            $uniqueId = $this->generateUniqueIdentifier();
            $temporaryPath = $this->destination . self::TEMP_INFIX . $uniqueId;

            if (!file_exists($temporaryPath)) {
                return $temporaryPath;
            }
        }

        throw new FileDownloadException(
            "Unable to generate a unique temporary file name after " . self::MAX_UNIQUE_ID_ATTEMPTS . " attempts."
        );
    }

    /**
     * @return string
     */
    private function generateUniqueIdentifier(): string
    {
        $uniqueId = uniqid();

        if (strlen($uniqueId) > self::IDENTIFIER_LENGTH) {
            return substr($uniqueId, 0, self::IDENTIFIER_LENGTH);
        }

        return str_pad($uniqueId, self::IDENTIFIER_LENGTH, "0");
    }

    /**
     * @param int $size
     *
     * @return void
     */
<<<<<<< HEAD
    private function createTruncatedFile(int $size): void
    {
        $handle = fopen($this->temporaryFilePath, 'w+');

        if ($handle === false) {
            throw new FileDownloadException(
                "Failed to open temporary file '{$this->temporaryFilePath}' for writing."
            );
        }

        $this->handle = $handle;

        if (!ftruncate($this->handle, $size)) {
            throw new FileDownloadException(
                "Failed to allocate {$size} bytes for temporary file."
            );
        }
=======
    public function bytesTransferred(array $context): bool
    {
        $snapshot = $context[AbstractTransferListener::PROGRESS_SNAPSHOT_KEY];
        $response = $snapshot->getResponse();
        $partBody = $response['Body'];
        if ($partBody->isSeekable()) {
            $partBody->rewind();
        }

        file_put_contents(
            $this->temporaryDestination,
            $partBody,
            FILE_APPEND
        );

        return true;
>>>>>>> edb5496c
    }

    /**
     * @return void
     */
    private function replaceDestinationFile(): void
    {
        if (file_exists($this->destination)) {
            if ($this->failsWhenDestinationExists) {
                throw new FileDownloadException(
                    "The destination '{$this->destination}' already exists."
                );
            }

            if (!unlink($this->destination)) {
                throw new FileDownloadException(
                    "Failed to delete existing file '{$this->destination}'."
                );
            }
        }

        if (!rename($this->temporaryFilePath, $this->destination)) {
            throw new FileDownloadException(
                "Unable to rename the file '{$this->temporaryFilePath}' to '{$this->destination}'."
            );
        }
    }

    /**
     * @param array $context
     *
     * @return void
     */
    private function cleanupAfterFailure(array $context): void
    {
        if (!$this->resumeEnabled && file_exists($this->temporaryFilePath)) {
            unlink($this->temporaryFilePath);
            return;
        }

        $reason = $context[self::REASON_KEY] ?? '';
        $isDestinationExistsError = str_contains(
            $reason,
            "The destination '{$this->destination}' already exists."
        );

        if (file_exists($this->destination) && !$isDestinationExistsError) {
            unlink($this->destination);
        }
    }

    /**
     * @inheritDoc
     */
    public function isConcurrencySupported(): bool
    {
        return true;
    }

    /**
     * @return string
     */
    public function getResumeFilePath(): string
    {
        return $this->temporaryFilePath . self::RESUME_SUFFIX;
    }

    /**
     * @return string
     */
    public function getTemporaryFilePath(): string
    {
        return $this->temporaryFilePath;
    }

    /**
     * @return int
     */
    public function getFixedPartSize(): int
    {
        return $this->fixedPartSize;
    }
}<|MERGE_RESOLUTION|>--- conflicted
+++ resolved
@@ -5,18 +5,9 @@
 use Aws\S3\ApplyChecksumMiddleware;
 use Aws\S3\S3Transfer\AbstractMultipartDownloader;
 use Aws\S3\S3Transfer\Exception\FileDownloadException;
-<<<<<<< HEAD
-use Aws\S3\S3Transfer\Exception\S3TransferException;
-use Aws\S3\S3Transfer\Models\ResumableDownload;
-use Aws\S3\S3Transfer\Progress\TransferListener;
-use Aws\S3\S3Transfer\Progress\TransferProgressSnapshot;
-
-class FileDownloadHandler extends DownloadHandler implements ResumableDownloadHandler
-=======
 use Aws\S3\S3Transfer\Progress\AbstractTransferListener;
 
 final class FileDownloadHandler extends AbstractDownloadHandler
->>>>>>> edb5496c
 {
     private const IDENTIFIER_LENGTH = 8;
     private const TEMP_INFIX = '.s3tmp.';
@@ -134,7 +125,7 @@
             return false;
         }
 
-        $snapshot = $context[TransferListener::PROGRESS_SNAPSHOT_KEY];
+        $snapshot = $context[AbstractTransferListener::PROGRESS_SNAPSHOT_KEY];
         $response = $snapshot->getResponse();
 
         if ($this->handle === null) {
@@ -360,7 +351,6 @@
      *
      * @return void
      */
-<<<<<<< HEAD
     private function createTruncatedFile(int $size): void
     {
         $handle = fopen($this->temporaryFilePath, 'w+');
@@ -378,24 +368,6 @@
                 "Failed to allocate {$size} bytes for temporary file."
             );
         }
-=======
-    public function bytesTransferred(array $context): bool
-    {
-        $snapshot = $context[AbstractTransferListener::PROGRESS_SNAPSHOT_KEY];
-        $response = $snapshot->getResponse();
-        $partBody = $response['Body'];
-        if ($partBody->isSeekable()) {
-            $partBody->rewind();
-        }
-
-        file_put_contents(
-            $this->temporaryDestination,
-            $partBody,
-            FILE_APPEND
-        );
-
-        return true;
->>>>>>> edb5496c
     }
 
     /**
