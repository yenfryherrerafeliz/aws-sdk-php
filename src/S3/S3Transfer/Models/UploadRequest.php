<?php

namespace Aws\S3\S3Transfer\Models;

use Aws\S3\S3Transfer\Progress\AbstractTransferListener;
use InvalidArgumentException;
use Psr\Http\Message\StreamInterface;

final class UploadRequest extends AbstractTransferRequest
{
    public static array $configKeys = [
        'multipart_upload_threshold_bytes' => 'int',
        'target_part_size_bytes' => 'int',
        'track_progress' => 'bool',
        'concurrency' => 'int',
        'request_checksum_calculation' => 'string',
        'resume_enabled' => 'bool',
        'resume_file_path' => 'string',
    ];

    /** @var StreamInterface|string  */
    private StreamInterface|string $source;

    /** @var array  */
    private array $uploadRequestArgs;

    /**
     * @param string|StreamInterface $source
     * @param array $uploadRequestArgs The putObject request arguments.
     * Required parameters would be:
     * - Bucket: (string, required)
     * - Key: (string, required)
     * @param array $config The config options for this upload operation.
     * - multipart_upload_threshold_bytes: (int, optional)
     *   To override the default threshold for when to use multipart upload.
     * - target_part_size_bytes: (int, optional) To override the default
     *   target part size in bytes.
     * - track_progress: (bool, optional) To override the default option for
     *   enabling progress tracking. If this option is resolved as true and
     *   a progressTracker parameter is not provided then, a default implementation
     *   will be resolved. This option is intended to make the operation to use
     *   a default progress tracker implementation when $progressTracker is null.
     * - concurrency: (int, optional) To override default value for concurrency.
     * - request_checksum_calculation: (string, optional, defaulted to `when_supported`)
<<<<<<< HEAD
     * - resume_enabled: (bool): To enable resuming a multipart download when a
     *     failure occurs.
     * - resume_file_path (string, optional): To override the default resume file
     *     location to be generated. If specified the file name must end in `.resume`
     *      otherwise it will be added automatically.
     * @param TransferListener[]|null $listeners
     * @param TransferListener|null $progressTracker
=======
     * @param AbstractTransferListener[]|null $listeners
     * @param AbstractTransferListener|null $progressTracker
>>>>>>> edb5496c
     *
     */
    public function __construct(
        StreamInterface|string $source,
        array $uploadRequestArgs,
        array $config = [],
        array $listeners = [],
        ?AbstractTransferListener $progressTracker  = null
    ) {
        parent::__construct($listeners, $progressTracker, $config);
        $this->source = $source;
        $this->uploadRequestArgs = $uploadRequestArgs;
    }

    /**
     * Get the source.
     *
     * @return StreamInterface|string
     */
    public function getSource(): StreamInterface|string
    {
        return $this->source;
    }

    /**
     * Get the put object request.
     *
     * @return array
     */
    public function getUploadRequestArgs(): array
    {
        return $this->uploadRequestArgs;
    }

    /**
     * Helper method for validating the given source.
     *
     * @return void
     */
    public function validateSource(): void
    {
        if (is_string($this->getSource()) && !is_readable($this->getSource())) {
            throw new InvalidArgumentException(
                "Please provide a valid readable file path or a valid stream as source."
            );
        }
    }

    /**
     * Helper method for validating required parameters.
     *
     * @param string|null $customMessage
     * @return void
     */
    public function validateRequiredParameters(
        ?string $customMessage = null
    ): void
    {
        $requiredParametersWithArgs = [
            'Bucket' => $this->uploadRequestArgs['Bucket'] ?? null,
            'Key' => $this->uploadRequestArgs['Key'] ?? null,
        ];
        foreach ($requiredParametersWithArgs as $key => $value) {
            if (empty($value)) {
                if ($customMessage !== null) {
                    throw new InvalidArgumentException($customMessage);
                }

                // Fallback to default error message
                throw new InvalidArgumentException(
                    "The `$key` parameter must be provided as part of the request arguments."
                );
            }
        }
    }
}<|MERGE_RESOLUTION|>--- conflicted
+++ resolved
@@ -42,18 +42,13 @@
      *   a default progress tracker implementation when $progressTracker is null.
      * - concurrency: (int, optional) To override default value for concurrency.
      * - request_checksum_calculation: (string, optional, defaulted to `when_supported`)
-<<<<<<< HEAD
      * - resume_enabled: (bool): To enable resuming a multipart download when a
      *     failure occurs.
      * - resume_file_path (string, optional): To override the default resume file
      *     location to be generated. If specified the file name must end in `.resume`
      *      otherwise it will be added automatically.
-     * @param TransferListener[]|null $listeners
-     * @param TransferListener|null $progressTracker
-=======
      * @param AbstractTransferListener[]|null $listeners
      * @param AbstractTransferListener|null $progressTracker
->>>>>>> edb5496c
      *
      */
     public function __construct(
