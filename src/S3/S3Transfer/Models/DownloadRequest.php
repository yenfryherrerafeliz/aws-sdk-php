<?php

namespace Aws\S3\S3Transfer\Models;

use Aws\S3\S3Transfer\Exception\S3TransferException;
use Aws\S3\S3Transfer\Progress\AbstractTransferListener;
use Aws\S3\S3Transfer\S3TransferManager;
use Aws\S3\S3Transfer\Utils\AbstractDownloadHandler;
use Aws\S3\S3Transfer\Utils\FileDownloadHandler;
use Aws\S3\S3Transfer\Utils\StreamDownloadHandler;

final class DownloadRequest extends AbstractTransferRequest
{
    public static array $configKeys = [
        'response_checksum_validation' => 'string',
        'multipart_download_type' => 'string',
        'track_progress' => 'bool',
        'concurrency' => 'int',
        'resume_enabled' => 'bool',
        'resume_file_path' => 'string',
    ];

    /** @var string|array|null */
    private string|array|null $source;

    /** @var array */
    private array $downloadRequestArgs;

    /** @var AbstractDownloadHandler|null */
    private ?AbstractDownloadHandler $downloadHandler;

    /**
     * @param string|array|null $source The object to be downloaded from S3.
     * It can be either a string with a S3 URI or an array with a Bucket and Key
     * properties set.
     * @param array $downloadRequestArgs
     * @param array $config The configuration to be used for this operation:
     *  - multipart_download_type: (string, optional)
     *    Overrides the resolved value from the transfer manager config.
     *  - response_checksum_validation: (string, optional) Overrides the resolved
     *    value from transfer manager config for whether checksum validation
     *    should be done. This option will be considered just if ChecksumMode
     *    is not present in the request args.
     *  - track_progress: (bool) Overrides the config option set in the transfer
     *    manager instantiation to decide whether transfer progress should be
     *    tracked.
     *  - target_part_size_bytes: (int) The part size in bytes to be used
     *    in a range multipart download. If this parameter is not provided
     *    then it fallbacks to the transfer manager `target_part_size_bytes`
     *    config value.
<<<<<<< HEAD
     *  - resume_enabled: (bool): To enable resuming a multipart download when a
     *    failure occurs.
     *  - resume_file_path (string, optional): To override the default resume file
     *    location to be generated. If specified the file name must end in `.resume`
     *     otherwise it will be added automatically.
     * @param DownloadHandler|null $downloadHandler
     * @param TransferListener[]|null $listeners
     * @param TransferListener|null $progressTracker
=======
     * @param AbstractDownloadHandler|null $downloadHandler
     * @param AbstractTransferListener[]|null $listeners
     * @param AbstractTransferListener|null $progressTracker
>>>>>>> edb5496c
     */
    public function __construct(
        string|array|null        $source,
        array                    $downloadRequestArgs = [],
        array                    $config = [],
        ?AbstractDownloadHandler $downloadHandler = null,
        array                    $listeners = [],
        ?AbstractTransferListener $progressTracker = null
    ) {
        parent::__construct($listeners, $progressTracker, $config);
        $this->source = $source;
        $this->downloadRequestArgs = $downloadRequestArgs;
        $this->config = $config;
        if ($downloadHandler === null) {
            $downloadHandler = new StreamDownloadHandler();
        }
        $this->downloadHandler = $downloadHandler;
    }

    /**
     * @param DownloadRequest $downloadRequest
     * @param FileDownloadHandler $downloadHandler
     *
     * @return self
     */
    public static function fromDownloadRequestAndDownloadHandler(
        DownloadRequest $downloadRequest,
        FileDownloadHandler $downloadHandler
    ): self
    {
        return new self(
            $downloadRequest->getSource(),
            $downloadRequest->getObjectRequestArgs(),
            $downloadRequest->getConfig(),
            $downloadHandler,
            $downloadRequest->getListeners(),
            $downloadRequest->getProgressTracker()
        );
    }

    /**
     * @return array|string|null
     */
    public function getSource(): array|string|null
    {
        return $this->source;
    }

    /**
     * @return array
     */
    public function getObjectRequestArgs(): array
    {
        return $this->downloadRequestArgs;
    }

    /**
     * @return AbstractDownloadHandler
     */
    public function getDownloadHandler(): AbstractDownloadHandler
    {
        return $this->downloadHandler;
    }

    /**
     * Helper method to normalize the source as an array with:
     *  - Bucket
     *  - Key
     *
     * @return array
     */
    public function normalizeSourceAsArray(): array
    {
        // If source is null then fall back to getObjectRequest.
        $source = $this->getSource() ?? [
            'Bucket' => $this->downloadRequestArgs['Bucket'] ?? null,
            'Key'    => $this->downloadRequestArgs['Key'] ?? null,
        ];
        if (is_string($source)) {
            $sourceAsArray = S3TransferManager::s3UriAsBucketAndKey($source);
        } elseif (is_array($source)) {
            $sourceAsArray = $source;
        } else {
            throw new S3TransferException(
                "Unsupported source type `" . gettype($source) . "`"
            );
        }

        foreach (['Bucket', 'Key'] as $reqKey) {
            if (empty($sourceAsArray[$reqKey])) {
                throw new \InvalidArgumentException(
                    "`$reqKey` is required but not provided in "
                    . implode(', ', array_keys($sourceAsArray)) . "."
                );
            }
        }

        return $sourceAsArray;
    }
}<|MERGE_RESOLUTION|>--- conflicted
+++ resolved
@@ -48,20 +48,14 @@
      *    in a range multipart download. If this parameter is not provided
      *    then it fallbacks to the transfer manager `target_part_size_bytes`
      *    config value.
-<<<<<<< HEAD
      *  - resume_enabled: (bool): To enable resuming a multipart download when a
      *    failure occurs.
      *  - resume_file_path (string, optional): To override the default resume file
      *    location to be generated. If specified the file name must end in `.resume`
      *     otherwise it will be added automatically.
-     * @param DownloadHandler|null $downloadHandler
-     * @param TransferListener[]|null $listeners
-     * @param TransferListener|null $progressTracker
-=======
      * @param AbstractDownloadHandler|null $downloadHandler
      * @param AbstractTransferListener[]|null $listeners
      * @param AbstractTransferListener|null $progressTracker
->>>>>>> edb5496c
      */
     public function __construct(
         string|array|null        $source,
