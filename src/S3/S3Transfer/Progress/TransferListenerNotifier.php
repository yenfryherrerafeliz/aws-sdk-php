<?php

namespace Aws\S3\S3Transfer\Progress;

<<<<<<< HEAD
final class TransferListenerNotifier extends TransferListener
=======
final class TransferListenerNotifier extends AbstractTransferListener
>>>>>>> edb5496c
{
    /** @var AbstractTransferListener[] */
    private array $listeners;

    /**
     * @param array $listeners
     */
    public function __construct(array $listeners = [])
    {
        usort($listeners, fn($a, $b) => $a->priority() <=> $b->priority());
        foreach ($listeners as $listener) {
            if (!$listener instanceof AbstractTransferListener) {
                throw new \InvalidArgumentException(
                    "Listener must implement " . AbstractTransferListener::class . "."
                );
            }
        }

        $this->listeners = $listeners;
    }

    /**
     * @param AbstractTransferListener $listener
     *
     * @return void
     */
    public function addListener(AbstractTransferListener $listener): void
    {
        $this->listeners[] = $listener;
    }

    /**
     * @inheritDoc
     *
     * @return void
     */
    public function transferInitiated(array $context): void
    {
        foreach ($this->listeners as $listener) {
            $listener->transferInitiated($context);
        }
    }

    /**
     * @inheritDoc
     */
    public function bytesTransferred(array $context): bool
    {
        foreach ($this->listeners as $listener) {
            $listener->bytesTransferred($context);
        }

        return true;
    }

    /**
     * @inheritDoc
     *
     * @return void
     */
    public function transferComplete(array $context): void
    {
        foreach ($this->listeners as $listener) {
            $listener->transferComplete($context);
        }
    }

    /**
     * @inheritDoc
     *
     * @return void
     */
    public function transferFail(array $context): void
    {
        foreach ($this->listeners as $listener) {
            $listener->transferFail($context);
        }
    }
}<|MERGE_RESOLUTION|>--- conflicted
+++ resolved
@@ -2,11 +2,7 @@
 
 namespace Aws\S3\S3Transfer\Progress;
 
-<<<<<<< HEAD
-final class TransferListenerNotifier extends TransferListener
-=======
 final class TransferListenerNotifier extends AbstractTransferListener
->>>>>>> edb5496c
 {
     /** @var AbstractTransferListener[] */
     private array $listeners;
