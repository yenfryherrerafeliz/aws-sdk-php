<?php
namespace Aws;

use Aws\Api\ApiProvider;
use Aws\Api\Service;
use Aws\Api\Validator;
use Aws\Auth\AuthResolver;
use Aws\Auth\AuthSchemeResolver;
use Aws\Auth\AuthSchemeResolverInterface;
use Aws\ClientSideMonitoring\ApiCallAttemptMonitoringMiddleware;
use Aws\ClientSideMonitoring\ApiCallMonitoringMiddleware;
use Aws\ClientSideMonitoring\Configuration;
use Aws\Configuration\ConfigurationResolver;
use Aws\Credentials\CredentialProvider;
use Aws\Credentials\Credentials;
use Aws\Credentials\CredentialsInterface;
use Aws\DefaultsMode\ConfigurationInterface as ConfigModeInterface;
use Aws\DefaultsMode\ConfigurationProvider as ConfigModeProvider;
use Aws\Endpoint\EndpointProvider;
use Aws\Endpoint\PartitionEndpointProvider;
use Aws\Endpoint\UseDualstackEndpoint\Configuration as UseDualStackEndpointConfiguration;
use Aws\Endpoint\UseDualstackEndpoint\ConfigurationInterface as UseDualStackEndpointConfigurationInterface;
use Aws\Endpoint\UseDualstackEndpoint\ConfigurationProvider as UseDualStackConfigProvider;
use Aws\Endpoint\UseFipsEndpoint\Configuration as UseFipsEndpointConfiguration;
use Aws\Endpoint\UseFipsEndpoint\ConfigurationInterface as UseFipsEndpointConfigurationInterface;
use Aws\Endpoint\UseFipsEndpoint\ConfigurationProvider as UseFipsConfigProvider;
use Aws\EndpointDiscovery\ConfigurationInterface;
use Aws\EndpointDiscovery\ConfigurationProvider;
use Aws\EndpointV2\EndpointDefinitionProvider;
use Aws\Exception\AwsException;
use Aws\Exception\InvalidRegionException;
use Aws\Retry\ConfigurationInterface as RetryConfigInterface;
use Aws\Retry\ConfigurationProvider as RetryConfigProvider;
use Aws\Signature\SignatureProvider;
use Aws\Token\Token;
use Aws\Token\TokenInterface;
use Aws\Token\TokenProvider;
use GuzzleHttp\Promise\PromiseInterface;
use InvalidArgumentException as IAE;
use Psr\Http\Message\RequestInterface;

/**
 * @internal Resolves a hash of client arguments to construct a client.
 */
class ClientResolver
{
    /** @var array */
    private $argDefinitions;

    /** @var array Map of types to a corresponding function */
    private static $typeMap = [
        'resource' => 'is_resource',
        'callable' => 'is_callable',
        'int'      => 'is_int',
        'bool'     => 'is_bool',
        'boolean'  => 'is_bool',
        'string'   => 'is_string',
        'object'   => 'is_object',
        'array'    => 'is_array',
    ];

    private static $defaultArgs = [
        'service' => [
            'type'     => 'value',
            'valid'    => ['string'],
            'doc'      => 'Name of the service to utilize. This value will be supplied by default when using one of the SDK clients (e.g., Aws\\S3\\S3Client).',
            'required' => true,
            'internal' => true
        ],
        'exception_class' => [
            'type'     => 'value',
            'valid'    => ['string'],
            'doc'      => 'Exception class to create when an error occurs.',
            'default'  => AwsException::class,
            'internal' => true
        ],
        'scheme' => [
            'type'     => 'value',
            'valid'    => ['string'],
            'default'  => 'https',
            'doc'      => 'URI scheme to use when connecting connect. The SDK will utilize "https" endpoints (i.e., utilize SSL/TLS connections) by default. You can attempt to connect to a service over an unencrypted "http" endpoint by setting ``scheme`` to "http".',
        ],
        'disable_host_prefix_injection' => [
            'type'      => 'value',
            'valid'     => ['bool'],
            'doc'       => 'Set to true to disable host prefix injection logic for services that use it. This disables the entire prefix injection, including the portions supplied by user-defined parameters. Setting this flag will have no effect on services that do not use host prefix injection.',
            'default'   => false,
        ],
        'ignore_configured_endpoint_urls' => [
            'type'      => 'value',
            'valid'     => ['bool'],
            'doc'       => 'Set to true to disable endpoint urls configured using `AWS_ENDPOINT_URL` and `endpoint_url` shared config option.',
            'fn'        => [__CLASS__, '_apply_ignore_configured_endpoint_urls'],
            'default'   => [__CLASS__, '_default_ignore_configured_endpoint_urls'],
        ],
        'endpoint' => [
            'type'  => 'value',
            'valid' => ['string'],
            'doc'   => 'The full URI of the webservice. This is only required when connecting to a custom endpoint (e.g., a local version of S3).',
            'fn'    => [__CLASS__, '_apply_endpoint'],
            'default'   => [__CLASS__, '_default_endpoint']
        ],
        'region' => [
            'type'     => 'value',
            'valid'    => ['string'],
            'doc'      => 'Region to connect to. See http://docs.aws.amazon.com/general/latest/gr/rande.html for a list of available regions.',
            'fn'       => [__CLASS__, '_apply_region'],
            'default'  => [__CLASS__, '_default_region']
        ],
        'version' => [
            'type'     => 'value',
            'valid'    => ['string'],
            'doc'      => 'The version of the webservice to utilize (e.g., 2006-03-01).',
            'default' => 'latest',
        ],
        'signature_provider' => [
            'type'    => 'value',
            'valid'   => ['callable'],
            'doc'     => 'A callable that accepts a signature version name (e.g., "v4"), a service name, and region, and  returns a SignatureInterface object or null. This provider is used to create signers utilized by the client. See Aws\\Signature\\SignatureProvider for a list of built-in providers',
            'default' => [__CLASS__, '_default_signature_provider'],
        ],
        'api_provider' => [
            'type'     => 'value',
            'valid'    => ['callable'],
            'doc'      => 'An optional PHP callable that accepts a type, service, and version argument, and returns an array of corresponding configuration data. The type value can be one of api, waiter, or paginator.',
            'fn'       => [__CLASS__, '_apply_api_provider'],
            'default'  => [ApiProvider::class, 'defaultProvider'],
        ],
        'configuration_mode' => [
            'type'    => 'value',
            'valid'   => [ConfigModeInterface::class, CacheInterface::class, 'string', 'closure'],
            'doc'     => "Sets the default configuration mode. Otherwise provide an instance of Aws\DefaultsMode\ConfigurationInterface, an instance of  Aws\CacheInterface, or a string containing a valid mode",
            'fn'      => [__CLASS__, '_apply_defaults'],
            'default' => [ConfigModeProvider::class, 'defaultProvider']
        ],
        'use_fips_endpoint' => [
            'type'      => 'value',
            'valid'     => ['bool', UseFipsEndpointConfiguration::class, CacheInterface::class, 'callable'],
            'doc'       => 'Set to true to enable the use of FIPS pseudo regions',
            'fn'        => [__CLASS__, '_apply_use_fips_endpoint'],
            'default'   => [__CLASS__, '_default_use_fips_endpoint'],
        ],
        'use_dual_stack_endpoint' => [
            'type'      => 'value',
            'valid'     => ['bool', UseDualStackEndpointConfiguration::class, CacheInterface::class, 'callable'],
            'doc'       => 'Set to true to enable the use of dual-stack endpoints',
            'fn'        => [__CLASS__, '_apply_use_dual_stack_endpoint'],
            'default'   => [__CLASS__, '_default_use_dual_stack_endpoint'],
        ],
        'endpoint_provider' => [
            'type'     => 'value',
            'valid'    => ['callable', EndpointV2\EndpointProviderV2::class],
            'fn'       => [__CLASS__, '_apply_endpoint_provider'],
            'doc'      => 'An optional PHP callable that accepts a hash of options including a "service" and "region" key and returns NULL or a hash of endpoint data, of which the "endpoint" key is required. See Aws\\Endpoint\\EndpointProvider for a list of built-in providers.',
            'default'  => [__CLASS__, '_default_endpoint_provider'],
        ],
        'serializer' => [
            'default'   => [__CLASS__, '_default_serializer'],
            'fn'        => [__CLASS__, '_apply_serializer'],
            'internal'  => true,
            'type'      => 'value',
            'valid'     => ['callable'],
        ],
        'signature_version' => [
            'type'    => 'config',
            'valid'   => ['string'],
            'doc'     => 'A string representing a custom signature version to use with a service (e.g., v4). Note that per/operation signature version MAY override this requested signature version.',
            'default' => [__CLASS__, '_default_signature_version'],
        ],
        'signing_name' => [
            'type'    => 'config',
            'valid'   => ['string'],
            'doc'     => 'A string representing a custom service name to be used when calculating a request signature.',
            'default' => [__CLASS__, '_default_signing_name'],
        ],
        'signing_region' => [
            'type'    => 'config',
            'valid'   => ['string'],
            'doc'     => 'A string representing a custom region name to be used when calculating a request signature.',
            'default' => [__CLASS__, '_default_signing_region'],
        ],
        'profile' => [
            'type'  => 'config',
            'valid' => ['string'],
            'doc'   => 'Allows you to specify which profile to use when credentials are created from the AWS credentials file in your HOME directory. This setting overrides the AWS_PROFILE environment variable. Note: Specifying "profile" will cause the "credentials" and "use_aws_shared_config_files" keys to be ignored.',
            'fn'    => [__CLASS__, '_apply_profile'],
        ],
        'credentials' => [
            'type'    => 'value',
            'valid'   => [CredentialsInterface::class, CacheInterface::class, 'array', 'bool', 'callable'],
            'doc'     => 'Specifies the credentials used to sign requests. Provide an Aws\Credentials\CredentialsInterface object, an associative array of "key", "secret", and an optional "token" key, `false` to use null credentials, or a callable credentials provider used to create credentials or return null. See Aws\\Credentials\\CredentialProvider for a list of built-in credentials providers. If no credentials are provided, the SDK will attempt to load them from the environment.',
            'fn'      => [__CLASS__, '_apply_credentials'],
            'default' => [__CLASS__, '_default_credential_provider'],
        ],
        'token' => [
            'type'    => 'value',
            'valid'   => [TokenInterface::class, CacheInterface::class, 'array', 'bool', 'callable'],
            'doc'     => 'Specifies the token used to authorize requests. Provide an Aws\Token\TokenInterface object, an associative array of "token", and an optional "expiration" key, `false` to use a null token, or a callable token provider used to fetch a token or return null. See Aws\\Token\\TokenProvider for a list of built-in credentials providers. If no token is provided, the SDK will attempt to load one from the environment.',
            'fn'      => [__CLASS__, '_apply_token'],
            'default' => [__CLASS__, '_default_token_provider'],
        ],
        'auth_scheme_resolver' => [
            'type'    => 'value',
            'valid'   => [AuthSchemeResolverInterface::class],
            'doc'     => 'An instance of Aws\Auth\AuthSchemeResolverInterface which selects a modeled auth scheme and returns a signature version',
            'default' => [__CLASS__, '_default_auth_scheme_resolver'],
        ],
        'endpoint_discovery' => [
            'type'     => 'value',
            'valid'    => [ConfigurationInterface::class, CacheInterface::class, 'array', 'callable'],
            'doc'      => 'Specifies settings for endpoint discovery. Provide an instance of Aws\EndpointDiscovery\ConfigurationInterface, an instance Aws\CacheInterface, a callable that provides a promise for a Configuration object, or an associative array with the following keys: enabled: (bool) Set to true to enable endpoint discovery, false to explicitly disable it. Defaults to false; cache_limit: (int) The maximum number of keys in the endpoints cache. Defaults to 1000.',
            'fn'       => [__CLASS__, '_apply_endpoint_discovery'],
            'default'  => [__CLASS__, '_default_endpoint_discovery_provider']
        ],
        'stats' => [
            'type'  => 'value',
            'valid' => ['bool', 'array'],
            'default' => false,
            'doc'   => 'Set to true to gather transfer statistics on requests sent. Alternatively, you can provide an associative array with the following keys: retries: (bool) Set to false to disable reporting on retries attempted; http: (bool) Set to true to enable collecting statistics from lower level HTTP adapters (e.g., values returned in GuzzleHttp\TransferStats). HTTP handlers must support an http_stats_receiver option for this to have an effect; timer: (bool) Set to true to enable a command timer that reports the total wall clock time spent on an operation in seconds.',
            'fn'    => [__CLASS__, '_apply_stats'],
        ],
        'retries' => [
            'type'    => 'value',
            'valid'   => ['int', RetryConfigInterface::class, CacheInterface::class, 'callable', 'array'],
            'doc'     => "Configures the retry mode and maximum number of allowed retries for a client (pass 0 to disable retries). Provide an integer for 'legacy' mode with the specified number of retries. Otherwise provide an instance of Aws\Retry\ConfigurationInterface, an instance of  Aws\CacheInterface, a callable function, or an array with the following keys: mode: (string) Set to 'legacy', 'standard' (uses retry quota management), or 'adapative' (an experimental mode that adds client-side rate limiting to standard mode); max_attempts: (int) The maximum number of attempts for a given request. ",
            'fn'      => [__CLASS__, '_apply_retries'],
            'default' => [RetryConfigProvider::class, 'defaultProvider']
        ],
        'validate' => [
            'type'    => 'value',
            'valid'   => ['bool', 'array'],
            'default' => true,
            'doc'     => 'Set to false to disable client-side parameter validation. Set to true to utilize default validation constraints. Set to an associative array of validation options to enable specific validation constraints.',
            'fn'      => [__CLASS__, '_apply_validate'],
        ],
        'debug' => [
            'type'  => 'value',
            'valid' => ['bool', 'array'],
            'doc'   => 'Set to true to display debug information when sending requests. Alternatively, you can provide an associative array with the following keys: logfn: (callable) Function that is invoked with log messages; stream_size: (int) When the size of a stream is greater than this number, the stream data will not be logged (set to "0" to not log any stream data); scrub_auth: (bool) Set to false to disable the scrubbing of auth data from the logged messages; http: (bool) Set to false to disable the "debug" feature of lower level HTTP adapters (e.g., verbose curl output).',
            'fn'    => [__CLASS__, '_apply_debug'],
        ],
        'disable_request_compression' => [
            'type'      => 'value',
            'valid'     => ['bool', 'callable'],
            'doc'       => 'Set to true to disable request compression for supported operations',
            'fn'        => [__CLASS__, '_apply_disable_request_compression'],
            'default'   => [__CLASS__, '_default_disable_request_compression'],
        ],
        'request_min_compression_size_bytes' => [
            'type'      => 'value',
            'valid'     => ['int', 'callable'],
            'doc'       => 'Set to a value between between 0 and 10485760 bytes, inclusive. This value will be ignored if `disable_request_compression` is set to `true`',
            'fn'        => [__CLASS__, '_apply_min_compression_size'],
            'default'   => [__CLASS__, '_default_min_compression_size'],
        ],
        'csm' => [
            'type'     => 'value',
            'valid'    => [\Aws\ClientSideMonitoring\ConfigurationInterface::class, 'callable', 'array', 'bool'],
            'doc'      => 'CSM options for the client. Provides a callable wrapping a promise, a boolean "false", an instance of ConfigurationInterface, or an associative array of "enabled", "host", "port", and "client_id".',
            'fn'       => [__CLASS__, '_apply_csm'],
            'default'  => [\Aws\ClientSideMonitoring\ConfigurationProvider::class, 'defaultProvider']
        ],
        'http' => [
            'type'    => 'value',
            'valid'   => ['array'],
            'default' => [],
            'doc'     => 'Set to an array of SDK request options to apply to each request (e.g., proxy, verify, etc.).',
        ],
        'http_handler' => [
            'type'    => 'value',
            'valid'   => ['callable'],
            'doc'     => 'An HTTP handler is a function that accepts a PSR-7 request object and returns a promise that is fulfilled with a PSR-7 response object or rejected with an array of exception data. NOTE: This option supersedes any provided "handler" option.',
            'fn'      => [__CLASS__, '_apply_http_handler']
        ],
        'handler' => [
            'type'     => 'value',
            'valid'    => ['callable'],
            'doc'      => 'A handler that accepts a command object, request object and returns a promise that is fulfilled with an Aws\ResultInterface object or rejected with an Aws\Exception\AwsException. A handler does not accept a next handler as it is terminal and expected to fulfill a command. If no handler is provided, a default Guzzle handler will be utilized.',
            'fn'       => [__CLASS__, '_apply_handler'],
            'default'  => [__CLASS__, '_default_handler']
        ],
        'app_id' => [
            'type' => 'value',
            'valid' => ['string'],
            'doc' => 'app_id(AppId) is an optional application specific identifier that can be set. 
             When set it will be appended to the User-Agent header of every request in the form of App/{AppId}. 
             This value is also sourced from environment variable AWS_SDK_UA_APP_ID or the shared config profile attribute sdk_ua_app_id.',
            'fn' => [__CLASS__, '_apply_app_id'],
            'default' => [__CLASS__, '_default_app_id']
        ],
        'ua_append' => [
            'type'     => 'value',
            'valid'    => ['string', 'array'],
            'doc'      => 'Provide a string or array of strings to send in the User-Agent header.',
            'fn'       => [__CLASS__, '_apply_user_agent'],
            'default'  => [],
        ],
        'idempotency_auto_fill' => [
            'type'      => 'value',
            'valid'     => ['bool', 'callable'],
            'doc'       => 'Set to false to disable SDK to populate parameters that enabled \'idempotencyToken\' trait with a random UUID v4 value on your behalf. Using default value \'true\' still allows parameter value to be overwritten when provided. Note: auto-fill only works when cryptographically secure random bytes generator functions(random_bytes, openssl_random_pseudo_bytes or mcrypt_create_iv) can be found. You may also provide a callable source of random bytes.',
            'default'   => true,
            'fn'        => [__CLASS__, '_apply_idempotency_auto_fill']
        ],
        'use_aws_shared_config_files' => [
            'type'      => 'value',
            'valid'     => ['bool'],
            'doc'       => 'Set to false to disable checking for shared aws config files usually located in \'~/.aws/config\' and \'~/.aws/credentials\'.  This will be ignored if you set the \'profile\' setting.',
            'default'   => true,
        ],
        'account_id_endpoint_mode' => [
            'type'      => 'value',
            'valid'     => ['string'],
            'doc'       => 'Decides whether account_id must a be a required resolved credentials property. If this configuration is set to disabled, then account_id is not required. If set to preferred a warning will be logged when account_id is not resolved, and when set to required an exception will be thrown if account_id is not resolved.',
            'default'  => [__CLASS__, '_default_account_id_endpoint_mode'],
            'fn'       => [__CLASS__, '_apply_account_id_endpoint_mode']
        ],
    ];

    /**
     * Gets an array of default client arguments, each argument containing a
     * hash of the following:
     *
     * - type: (string, required) option type described as follows:
     *   - value: The default option type.
     *   - config: The provided value is made available in the client's
     *     getConfig() method.
     * - valid: (array, required) Valid PHP types or class names. Note: null
     *   is not an allowed type.
     * - required: (bool, callable) Whether or not the argument is required.
     *   Provide a function that accepts an array of arguments and returns a
     *   string to provide a custom error message.
     * - default: (mixed) The default value of the argument if not provided. If
     *   a function is provided, then it will be invoked to provide a default
     *   value. The function is provided the array of options and is expected
     *   to return the default value of the option. The default value can be a
     *   closure and can not be a callable string that is not  part of the
     *   defaultArgs array.
     * - doc: (string) The argument documentation string.
     * - fn: (callable) Function used to apply the argument. The function
     *   accepts the provided value, array of arguments by reference, and an
     *   event emitter.
     *
     * Note: Order is honored and important when applying arguments.
     *
     * @return array
     */
    public static function getDefaultArguments()
    {
        return self::$defaultArgs;
    }

    /**
     * @param array $argDefinitions Client arguments.
     */
    public function __construct(array $argDefinitions)
    {
        $this->argDefinitions = $argDefinitions;
    }

    /**
     * Resolves client configuration options and attached event listeners.
     * Check for missing keys in passed arguments
     *
     * @param array       $args Provided constructor arguments.
     * @param HandlerList $list Handler list to augment.
     *
     * @return array Returns the array of provided options.
     * @throws \InvalidArgumentException
     * @see Aws\AwsClient::__construct for a list of available options.
     */
    public function resolve(array $args, HandlerList $list)
    {
        $args['config'] = [];
        foreach ($this->argDefinitions as $key => $a) {
            // Add defaults, validate required values, and skip if not set.
            if (!isset($args[$key])) {
                if (isset($a['default'])) {
                    // Merge defaults in when not present.
                    if (is_callable($a['default'])
                        && (
                            is_array($a['default'])
                            || $a['default'] instanceof \Closure
                        )
                    ) {
                        $args[$key] = $a['default']($args);
                    } else {
                        $args[$key] = $a['default'];
                    }
                } elseif (empty($a['required'])) {
                    continue;
                } else {
                    $this->throwRequired($args);
                }
            }

            // Validate the types against the provided value.
            foreach ($a['valid'] as $check) {
                if (isset(self::$typeMap[$check])) {
                    $fn = self::$typeMap[$check];
                    if ($fn($args[$key])) {
                        goto is_valid;
                    }
                } elseif ($args[$key] instanceof $check) {
                    goto is_valid;
                }
            }

            $this->invalidType($key, $args[$key]);

            // Apply the value
            is_valid:
            if (isset($a['fn'])) {
                $a['fn']($args[$key], $args, $list);
            }

            if ($a['type'] === 'config') {
                $args['config'][$key] = $args[$key];
            }
        }
        $this->_apply_client_context_params($args);

        return $args;
    }

    /**
     * Creates a verbose error message for an invalid argument.
     *
     * @param string $name        Name of the argument that is missing.
     * @param array  $args        Provided arguments
     * @param bool   $useRequired Set to true to show the required fn text if
     *                            available instead of the documentation.
     * @return string
     */
    private function getArgMessage($name, $args = [], $useRequired = false)
    {
        $arg = $this->argDefinitions[$name];
        $msg = '';
        $modifiers = [];
        if (isset($arg['valid'])) {
            $modifiers[] = implode('|', $arg['valid']);
        }
        if (isset($arg['choice'])) {
            $modifiers[] = 'One of ' . implode(', ', $arg['choice']);
        }
        if ($modifiers) {
            $msg .= '(' . implode('; ', $modifiers) . ')';
        }
        $msg = wordwrap("{$name}: {$msg}", 75, "\n  ");

        if ($useRequired && is_callable($arg['required'])) {
            $msg .= "\n\n  ";
            $msg .= str_replace("\n", "\n  ", call_user_func($arg['required'], $args));
        } elseif (isset($arg['doc'])) {
            $msg .= wordwrap("\n\n  {$arg['doc']}", 75, "\n  ");
        }

        return $msg;
    }

    /**
     * Throw when an invalid type is encountered.
     *
     * @param string $name     Name of the value being validated.
     * @param mixed  $provided The provided value.
     * @throws \InvalidArgumentException
     */
    private function invalidType($name, $provided)
    {
        $expected = implode('|', $this->argDefinitions[$name]['valid']);
        $msg = "Invalid configuration value "
            . "provided for \"{$name}\". Expected {$expected}, but got "
            . describe_type($provided) . "\n\n"
            . $this->getArgMessage($name);
        throw new IAE($msg);
    }

    /**
     * Throws an exception for missing required arguments.
     *
     * @param array $args Passed in arguments.
     * @throws \InvalidArgumentException
     */
    private function throwRequired(array $args)
    {
        $missing = [];
        foreach ($this->argDefinitions as $k => $a) {
            if (empty($a['required'])
                || isset($a['default'])
                || isset($args[$k])
            ) {
                continue;
            }
            $missing[] = $this->getArgMessage($k, $args, true);
        }
        $msg = "Missing required client configuration options: \n\n";
        $msg .= implode("\n\n", $missing);
        throw new IAE($msg);
    }

    public static function _apply_retries($value, array &$args, HandlerList $list)
    {
        // A value of 0 for the config option disables retries
        if ($value) {
            $config = RetryConfigProvider::unwrap($value);

            if ($config->getMode() === 'legacy') {
                // # of retries is 1 less than # of attempts
                $decider = RetryMiddleware::createDefaultDecider(
                    $config->getMaxAttempts() - 1
                );
                $list->appendSign(
                    Middleware::retry($decider, null, $args['stats']['retries']),
                    'retry'
                );
            } else {
                $list->appendSign(
                    RetryMiddlewareV2::wrap(
                        $config,
                        ['collect_stats' => $args['stats']['retries']]
                    ),
                    'retry'
                );
            }
        }
    }

    public static function _apply_defaults($value, array &$args, HandlerList $list)
    {
        $config = ConfigModeProvider::unwrap($value);
        if ($config->getMode() !== 'legacy') {
            if (!isset($args['retries']) && !is_null($config->getRetryMode())) {
                $args['retries'] = ['mode' => $config->getRetryMode()];
            }
            if (
                !isset($args['sts_regional_endpoints'])
                && !is_null($config->getStsRegionalEndpoints())
            ) {
                $args['sts_regional_endpoints'] = ['mode' => $config->getStsRegionalEndpoints()];
            }
            if (
                !isset($args['s3_us_east_1_regional_endpoint'])
                && !is_null($config->getS3UsEast1RegionalEndpoints())
            ) {
                $args['s3_us_east_1_regional_endpoint'] = ['mode' => $config->getS3UsEast1RegionalEndpoints()];
            }

            if (!isset($args['http'])) {
                $args['http'] = [];
            }
            if (
                !isset($args['http']['connect_timeout'])
                && !is_null($config->getConnectTimeoutInMillis())
            ) {
                $args['http']['connect_timeout'] = $config->getConnectTimeoutInMillis() / 1000;
            }
            if (
                !isset($args['http']['timeout'])
                && !is_null($config->getHttpRequestTimeoutInMillis())
            ) {
                $args['http']['timeout'] = $config->getHttpRequestTimeoutInMillis() / 1000;
            }
        }
    }

    public static function _apply_disable_request_compression($value, array &$args) {
        if (is_callable($value)) {
            $value = $value();
        }
        if (!is_bool($value)) {
            throw new IAE(
                "Invalid configuration value provided for 'disable_request_compression'."
                . " value must be a bool."
            );
        }
        $args['config']['disable_request_compression'] = $value;
    }

    public static function _default_disable_request_compression(array &$args) {
        return ConfigurationResolver::resolve(
            'disable_request_compression',
            false,
            'bool',
            $args
        );
    }

    public static function _apply_min_compression_size($value, array &$args) {
        if (is_callable($value)) {
            $value = $value();
        }
        if (!is_int($value)
            || (is_int($value)
                && ($value < 0 || $value > 10485760))
        ) {
            throw new IAE(" Invalid configuration value provided for 'min_compression_size_bytes'."
                . " value must be an integer between 0 and 10485760, inclusive.");
        }
        $args['config']['request_min_compression_size_bytes'] = $value;
    }

    public static function _default_min_compression_size(array &$args) {
        return ConfigurationResolver::resolve(
            'request_min_compression_size_bytes',
            10240,
            'int',
            $args
        );
    }

    public static function _apply_credentials($value, array &$args)
    {
        if (is_callable($value)) {
            return;
        }

        if ($value instanceof CredentialsInterface) {
            $args['credentials'] = CredentialProvider::fromCredentials($value);
        } elseif (is_array($value)
            && isset($value['key'])
            && isset($value['secret'])
        ) {
            $args['credentials'] = CredentialProvider::fromCredentials(
                new Credentials(
                    $value['key'],
                    $value['secret'],
<<<<<<< HEAD
                    isset($value['token']) ? $value['token'] : null,
                    isset($value['expires']) ? $value['expires'] : null,
                    isset($value['accountId']) ? $value['accountId'] : null
=======
                    $value['token'] ?? null,
                    $value['expires'] ?? null
>>>>>>> fd1261a6
                )
            );
        } elseif ($value === false) {
            $args['credentials'] = CredentialProvider::fromCredentials(
                new Credentials('', '')
            );
            $args['config']['signature_version'] = 'anonymous';
            $args['config']['configured_signature_version'] = true;
        } elseif ($value instanceof CacheInterface) {
            $args['credentials'] = CredentialProvider::defaultProvider($args);
        } else {
            throw new IAE('Credentials must be an instance of '
                . "'" . CredentialsInterface::class . ', an associative '
                . 'array that contains "key", "secret", and an optional "token" '
                . 'key-value pairs, a credentials provider function, or false.');
        }
    }

    public static function _default_credential_provider(array $args)
    {
        return CredentialProvider::defaultProvider($args);
    }

    public static function _apply_token($value, array &$args)
    {
        if (is_callable($value)) {
            return;
        }

        if ($value instanceof Token) {
            $args['token'] = TokenProvider::fromToken($value);
        } elseif (is_array($value)
            && isset($value['token'])
        ) {
            $args['token'] = TokenProvider::fromToken(
                new Token(
                    $value['token'],
                    $value['expires'] ?? null
                )
            );
        } elseif ($value instanceof CacheInterface) {
            $args['token'] = TokenProvider::defaultProvider($args);
        } else {
            throw new IAE('Token must be an instance of '
                . TokenInterface::class . ', an associative '
                . 'array that contains "token" and an optional "expires" '
                . 'key-value pairs, a token provider function, or false.');
        }
    }

    public static function _default_token_provider(array $args)
    {
        return TokenProvider::defaultProvider($args);
    }

    public static function _apply_csm($value, array &$args, HandlerList $list)
    {
        if ($value === false) {
            $value = new Configuration(
                false,
                \Aws\ClientSideMonitoring\ConfigurationProvider::DEFAULT_HOST,
                \Aws\ClientSideMonitoring\ConfigurationProvider::DEFAULT_PORT,
                \Aws\ClientSideMonitoring\ConfigurationProvider::DEFAULT_CLIENT_ID
            );
            $args['csm'] = $value;
        }

        $list->appendBuild(
            ApiCallMonitoringMiddleware::wrap(
                $args['credentials'],
                $value,
                $args['region'],
                $args['api']->getServiceId()
            ),
            'ApiCallMonitoringMiddleware'
        );

        $list->appendAttempt(
            ApiCallAttemptMonitoringMiddleware::wrap(
                $args['credentials'],
                $value,
                $args['region'],
                $args['api']->getServiceId()
            ),
            'ApiCallAttemptMonitoringMiddleware'
        );
    }

    public static function _apply_api_provider(callable $value, array &$args)
    {
        $api = new Service(
            ApiProvider::resolve(
                $value,
                'api',
                $args['service'],
                $args['version']
            ),
            $value
        );

        if (
            empty($args['config']['signing_name'])
            && isset($api['metadata']['signingName'])
        ) {
            $args['config']['signing_name'] = $api['metadata']['signingName'];
        }

        $args['api'] = $api;
        $args['parser'] = Service::createParser($api);
        $args['error_parser'] = Service::createErrorParser($api->getProtocol(), $api);
    }

    public static function _apply_endpoint_provider($value, array &$args)
    {
        if (!isset($args['endpoint'])) {
            if ($value instanceof \Aws\EndpointV2\EndpointProviderV2) {
                $options = self::getEndpointProviderOptions($args);
                $value = PartitionEndpointProvider::defaultProvider($options)
                    ->getPartition($args['region'], $args['service']);
            }

            $endpointPrefix = $args['api']['metadata']['endpointPrefix'] ?? $args['service'];

            // Check region is a valid host label when it is being used to
            // generate an endpoint
            if (!self::isValidRegion($args['region'])) {
                throw new InvalidRegionException('Region must be a valid RFC'
                    . ' host label.');
            }
            $serviceEndpoints =
                is_array($value) && isset($value['services'][$args['service']]['endpoints'])
                    ? $value['services'][$args['service']]['endpoints']
                    : null;
            if (isset($serviceEndpoints[$args['region']]['deprecated'])) {
                trigger_error("The service " . $args['service'] . "has "
                    . " deprecated the region " . $args['region'] . ".",
                    E_USER_WARNING
                );
            }

            $args['region'] = \Aws\strip_fips_pseudo_regions($args['region']);

            // Invoke the endpoint provider and throw if it does not resolve.
            $result = EndpointProvider::resolve($value, [
                'service' => $endpointPrefix,
                'region'  => $args['region'],
                'scheme'  => $args['scheme'],
                'options' => self::getEndpointProviderOptions($args),
            ]);

            $args['endpoint'] = $result['endpoint'];

            if (empty($args['config']['signature_version'])) {
                if (
                    isset($args['api'])
                    && $args['api']->getSignatureVersion() == 'bearer'
                ) {
                    $args['config']['signature_version'] = 'bearer';
                } elseif (isset($result['signatureVersion'])) {
                    $args['config']['signature_version'] = $result['signatureVersion'];
                }
            }

            if (
                empty($args['config']['signing_region'])
                && isset($result['signingRegion'])
            ) {
                $args['config']['signing_region'] = $result['signingRegion'];
            }

            if (
                empty($args['config']['signing_name'])
                && isset($result['signingName'])
            ) {
                $args['config']['signing_name'] = $result['signingName'];
            }
        }
    }

    public static function _apply_endpoint_discovery($value, array &$args) {
        $args['endpoint_discovery'] = $value;
    }

    public static function _default_endpoint_discovery_provider(array $args)
    {
        return ConfigurationProvider::defaultProvider($args);
    }

    public static function _apply_use_fips_endpoint($value, array &$args) {
        if ($value instanceof CacheInterface) {
            $value = UseFipsConfigProvider::defaultProvider($args);
        }
        if (is_callable($value)) {
            $value = $value();
        }
        if ($value instanceof PromiseInterface) {
            $value = $value->wait();
        }
        if ($value instanceof UseFipsEndpointConfigurationInterface) {
            $args['config']['use_fips_endpoint'] = $value;
        } else {
            // The Configuration class itself will validate other inputs
            $args['config']['use_fips_endpoint'] = new UseFipsEndpointConfiguration($value);
        }
    }

    public static function _default_use_fips_endpoint(array &$args) {
        return UseFipsConfigProvider::defaultProvider($args);
    }

    public static function _apply_use_dual_stack_endpoint($value, array &$args) {
        if ($value instanceof CacheInterface) {
            $value = UseDualStackConfigProvider::defaultProvider($args);
        }
        if (is_callable($value)) {
            $value = $value();
        }
        if ($value instanceof PromiseInterface) {
            $value = $value->wait();
        }
        if ($value instanceof UseDualStackEndpointConfigurationInterface) {
            $args['config']['use_dual_stack_endpoint'] = $value;
        } else {
            // The Configuration class itself will validate other inputs
            $args['config']['use_dual_stack_endpoint'] =
                new UseDualStackEndpointConfiguration($value, $args['region']);
        }
    }

    public static function _default_use_dual_stack_endpoint(array &$args) {
        return UseDualStackConfigProvider::defaultProvider($args);
    }

    public static function _apply_serializer($value, array &$args, HandlerList $list)
    {
        $list->prependBuild(Middleware::requestBuilder($value), 'builder');
    }

    public static function _apply_debug($value, array &$args, HandlerList $list)
    {
        if ($value !== false) {
            $list->interpose(
                new TraceMiddleware(
                    $value === true ? [] : $value,
                    $args['api'])
            );
        }
    }

    public static function _apply_stats($value, array &$args, HandlerList $list)
    {
        // Create an array of stat collectors that are disabled (set to false)
        // by default. If the user has passed in true, enable all stat
        // collectors.
        $defaults = array_fill_keys(
            ['http', 'retries', 'timer'],
            $value === true
        );
        $args['stats'] = is_array($value)
            ? array_replace($defaults, $value)
            : $defaults;

        if ($args['stats']['timer']) {
            $list->prependInit(Middleware::timer(), 'timer');
        }
    }

    public static function _apply_profile($_, array &$args)
    {
        $args['credentials'] = CredentialProvider::ini($args['profile']);
    }

    public static function _apply_validate($value, array &$args, HandlerList $list)
    {
        if ($value === false) {
            return;
        }

        $validator = $value === true
            ? new Validator()
            : new Validator($value);
        $list->appendValidate(
            Middleware::validation($args['api'], $validator),
            'validation'
        );
    }

    public static function _apply_handler($value, array &$args, HandlerList $list)
    {
        $list->setHandler($value);
    }

    public static function _default_handler(array &$args)
    {
        return new WrappedHttpHandler(
            default_http_handler(),
            $args['parser'],
            $args['error_parser'],
            $args['exception_class'],
            $args['stats']['http']
        );
    }

    public static function _apply_http_handler($value, array &$args, HandlerList $list)
    {
        $args['handler'] = new WrappedHttpHandler(
            $value,
            $args['parser'],
            $args['error_parser'],
            $args['exception_class'],
            $args['stats']['http']
        );
    }

    public static function _apply_app_id($value, array &$args)
    {
        // AppId should not be longer than 50 chars
        static $MAX_APP_ID_LENGTH = 50;
        if (strlen($value) > $MAX_APP_ID_LENGTH) {
            trigger_error("The provided or configured value for `AppId`, "
                ."which is an user agent parameter, exceeds the maximum length of "
            ."$MAX_APP_ID_LENGTH characters.", E_USER_WARNING);
        }

        $args['app_id'] = $value;
    }

    public static function _default_app_id(array $args)
    {
        return ConfigurationResolver::resolve(
            'sdk_ua_app_id',
            '',
            'string',
            $args
        );
    }

    public static function _apply_user_agent($inputUserAgent, array &$args, HandlerList $list)
    {
        // Add SDK version
        $userAgent = ['aws-sdk-php/' . Sdk::VERSION];

        // User Agent Metadata
        $userAgent[] = 'ua/2.0';

        // If on HHVM add the HHVM version
        if (defined('HHVM_VERSION')) {
            $userAgent []= 'HHVM/' . HHVM_VERSION;
        }

        // Add OS version
        $disabledFunctions = explode(',', ini_get('disable_functions'));
        if (function_exists('php_uname')
            && !in_array('php_uname', $disabledFunctions, true)
        ) {
            $osName = "OS/" . php_uname('s') . '#' . php_uname('r');
            if (!empty($osName)) {
                $userAgent []= $osName;
            }
        }

        // Add the language version
        $userAgent []= 'lang/php#' . phpversion();

        // Add exec environment if present
        if ($executionEnvironment = getenv('AWS_EXECUTION_ENV')) {
            $userAgent []= $executionEnvironment;
        }

        // Add endpoint discovery if set
        if (isset($args['endpoint_discovery'])) {
            if (($args['endpoint_discovery'] instanceof \Aws\EndpointDiscovery\Configuration
                && $args['endpoint_discovery']->isEnabled())
            ) {
                $userAgent []= 'cfg/endpoint-discovery';
            } elseif (is_array($args['endpoint_discovery'])
                && isset($args['endpoint_discovery']['enabled'])
                && $args['endpoint_discovery']['enabled']
            ) {
                $userAgent []= 'cfg/endpoint-discovery';
            }
        }

        // Add retry mode if set
        if (isset($args['retries'])) {
            if ($args['retries'] instanceof \Aws\Retry\Configuration) {
                $userAgent []= 'cfg/retry-mode#' . $args["retries"]->getMode();
            } elseif (is_array($args['retries'])
                && isset($args["retries"]["mode"])
            ) {
                $userAgent []= 'cfg/retry-mode#' . $args["retries"]["mode"];
            }
        }

        // AppID Metadata
        if (!empty($args['app_id'])) {
            $userAgent[] = 'app/' . $args['app_id'];
        }

        // Add the input to the end
        if ($inputUserAgent){
            if (!is_array($inputUserAgent)) {
                $inputUserAgent = [$inputUserAgent];
            }
            $inputUserAgent = array_map('strval', $inputUserAgent);
            $userAgent = array_merge($userAgent, $inputUserAgent);
        }

        $args['ua_append'] = $userAgent;

        $list->appendBuild(static function (callable $handler) use ($userAgent) {
            return function (
                CommandInterface $command,
                RequestInterface $request
            ) use ($handler, $userAgent) {
                return $handler(
                    $command,
                    $request->withHeader(
                        'X-Amz-User-Agent',
                        implode(' ', array_merge(
                            $userAgent,
                            $request->getHeader('X-Amz-User-Agent')
                        ))
                    )->withHeader(
                        'User-Agent',
                        implode(' ', array_merge(
                            $userAgent,
                            $request->getHeader('User-Agent')
                        ))
                    )
                );
            };
        });
    }

    public static function _apply_endpoint($value, array &$args, HandlerList $list)
    {
        if (empty($value)) {
            unset($args['endpoint']);
            return;
        }

        $args['endpoint'] = $value;
    }

    public static function _apply_idempotency_auto_fill(
        $value,
        array &$args,
        HandlerList $list
    ) {
        $enabled = false;
        $generator = null;


        if (is_bool($value)) {
            $enabled = $value;
        } elseif (is_callable($value)) {
            $enabled = true;
            $generator = $value;
        }

        if ($enabled) {
            $list->prependInit(
                IdempotencyTokenMiddleware::wrap($args['api'], $generator),
                'idempotency_auto_fill'
            );
        }
    }

    public static function _default_account_id_endpoint_mode($args)
    {
        return ConfigurationResolver::resolve(
            'account_id_endpoint_mode',
            'preferred',
            'string',
            $args
        );
    }

    public static function _apply_account_id_endpoint_mode($value, array &$args)
    {
        static $accountIdEndpointModes = ['disabled', 'required', 'preferred'];
        if (!in_array($value, $accountIdEndpointModes)) {
            throw new IAE(
                "The value provided for the config account_id_endpoint_mode is invalid."
                ."Valid values are: " . implode(", ", $accountIdEndpointModes)
            );
        }

        $args['account_id_endpoint_mode'] = $value;
    }

    public static function _default_endpoint_provider(array $args)
    {
        $service = $args['api'] ?? null;
        $serviceName = isset($service) ? $service->getServiceName() : null;
        $apiVersion = isset($service) ? $service->getApiVersion() : null;

        if (self::isValidService($serviceName)
            && self::isValidApiVersion($serviceName, $apiVersion)
        ) {
            $ruleset = EndpointDefinitionProvider::getEndpointRuleset(
                $service->getServiceName(),
                $service->getApiVersion()
            );
            return new \Aws\EndpointV2\EndpointProviderV2(
                $ruleset,
                EndpointDefinitionProvider::getPartitions()
            );
        }
        $options = self::getEndpointProviderOptions($args);
        return PartitionEndpointProvider::defaultProvider($options)
            ->getPartition($args['region'], $args['service']);
    }

    public static function _default_serializer(array $args)
    {
        return Service::createSerializer(
            $args['api'],
            $args['endpoint']
        );
    }

    public static function _default_signature_provider()
    {
        return SignatureProvider::defaultProvider();
    }

    public static function _default_auth_scheme_resolver(array $args)
    {
        return new AuthSchemeResolver($args['credentials'], $args['token']);
    }

    public static function _default_signature_version(array &$args)
    {
        if (isset($args['config']['signature_version'])) {
            return $args['config']['signature_version'];
        }

        $args['__partition_result'] = isset($args['__partition_result'])
            ? isset($args['__partition_result'])
            : call_user_func(PartitionEndpointProvider::defaultProvider(), [
                'service' => $args['service'],
                'region' => $args['region'],
            ]);

        return isset($args['__partition_result']['signatureVersion'])
            ? $args['__partition_result']['signatureVersion']
            : $args['api']->getSignatureVersion();
    }

    public static function _default_signing_name(array &$args)
    {
        if (isset($args['config']['signing_name'])) {
            return $args['config']['signing_name'];
        }

        $args['__partition_result'] = isset($args['__partition_result'])
            ? isset($args['__partition_result'])
            : call_user_func(PartitionEndpointProvider::defaultProvider(), [
                'service' => $args['service'],
                'region' => $args['region'],
            ]);

        if (isset($args['__partition_result']['signingName'])) {
            return $args['__partition_result']['signingName'];
        }

        if ($signingName = $args['api']->getSigningName()) {
            return $signingName;
        }

        return $args['service'];
    }

    public static function _default_signing_region(array &$args)
    {
        if (isset($args['config']['signing_region'])) {
            return $args['config']['signing_region'];
        }

        $args['__partition_result'] = isset($args['__partition_result'])
            ? isset($args['__partition_result'])
            : call_user_func(PartitionEndpointProvider::defaultProvider(), [
                'service' => $args['service'],
                'region' => $args['region'],
            ]);

        return $args['__partition_result']['signingRegion'] ?? $args['region'];
    }

    public static function _apply_ignore_configured_endpoint_urls($value, array &$args)
    {
        $args['config']['ignore_configured_endpoint_urls'] = $value;
    }

    public static function _default_ignore_configured_endpoint_urls(array &$args)
    {
        return ConfigurationResolver::resolve(
            'ignore_configured_endpoint_urls',
            false,
            'bool',
            $args
        );
    }

    public static function _default_endpoint(array &$args)
    {
        if ($args['config']['ignore_configured_endpoint_urls']
            || !self::isValidService($args['service'])
        ) {
            return '';
        }

        $serviceIdentifier = \Aws\manifest($args['service'])['serviceIdentifier'];
        $value =  ConfigurationResolver::resolve(
            'endpoint_url_' . $serviceIdentifier,
            '',
            'string',
            $args + [
                'ini_resolver_options' => [
                    'section' => 'services',
                    'subsection' => $serviceIdentifier,
                    'key' => 'endpoint_url'
                ]
            ]
        );

        if (empty($value)) {
            $value = ConfigurationResolver::resolve(
                'endpoint_url',
                '',
                'string',
                $args
            );
        }

        if (!empty($value)) {
            $args['config']['configured_endpoint_url'] = true;
        }

        return $value;
    }

    public static function _apply_region($value, array &$args)
    {
        if (empty($value)) {
            self::_missing_region($args);
        }
        $args['region'] = $value;
    }

    public static function _default_region(&$args)
    {
        return ConfigurationResolver::resolve('region', '', 'string');
    }

    public static function _missing_region(array $args)
    {
        $service = $args['service'] ?? '';

        $msg = <<<EOT
Missing required client configuration options:

region: (string)

A "region" configuration value is required for the "{$service}" service
(e.g., "us-west-2"). A list of available public regions and endpoints can be
found at http://docs.aws.amazon.com/general/latest/gr/rande.html.
EOT;
        throw new IAE($msg);
    }

    /**
     * Extracts client options for the endpoint provider to its own array
     *
     * @param array $args
     * @return array
     */
    private static function getEndpointProviderOptions(array $args)
    {
        $options = [];
        $optionKeys = [
            'sts_regional_endpoints',
            's3_us_east_1_regional_endpoint',
        ];
        $configKeys = [
            'use_dual_stack_endpoint',
            'use_fips_endpoint',
        ];
        foreach ($optionKeys as $key) {
            if (isset($args[$key])) {
                $options[$key] = $args[$key];
            }
        }
        foreach ($configKeys as $key) {
            if (isset($args['config'][$key])) {
                $options[$key] = $args['config'][$key];
            }
        }
        return $options;
    }

    /**
     * Validates a region to be used for endpoint construction
     *
     * @param $region
     * @return bool
     */
    private static function isValidRegion($region)
    {
        return is_valid_hostlabel($region);
    }

    private function _apply_client_context_params(array $args)
    {
        if (isset($args['api'])
            && !empty($args['api']->getClientContextParams()))
        {
            $clientContextParams = $args['api']->getClientContextParams();
            foreach($clientContextParams as $paramName => $paramDefinition) {
                $definition = [
                    'type' => 'value',
                    'valid' => [$paramDefinition['type']],
                    'doc' => $paramDefinition['documentation'] ?? null
                ];
                $this->argDefinitions[$paramName] = $definition;

                if (isset($args[$paramName])) {
                    $fn = self::$typeMap[$paramDefinition['type']];
                    if (!$fn($args[$paramName])) {
                        $this->invalidType($paramName, $args[$paramName]);
                    }
                }
            }
        }
    }

    private static function isValidService($service) {
        if (is_null($service)) {
            return false;
        }
        $services = \Aws\manifest();
        return isset($services[$service]);
    }

    private static function isValidApiVersion($service, $apiVersion) {
        if (is_null($apiVersion)) {
            return false;
        }
        return is_dir(
            __DIR__ . "/data/{$service}/$apiVersion"
        );
    }
}<|MERGE_RESOLUTION|>--- conflicted
+++ resolved
@@ -624,14 +624,9 @@
                 new Credentials(
                     $value['key'],
                     $value['secret'],
-<<<<<<< HEAD
-                    isset($value['token']) ? $value['token'] : null,
-                    isset($value['expires']) ? $value['expires'] : null,
-                    isset($value['accountId']) ? $value['accountId'] : null
-=======
                     $value['token'] ?? null,
-                    $value['expires'] ?? null
->>>>>>> fd1261a6
+                    $value['expires'] ?? null,
+                    $value['accountId'] ?? null
                 )
             );
         } elseif ($value === false) {
