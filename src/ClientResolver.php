<?php
namespace Aws;

use Aws\Api\ApiProvider;
use Aws\Api\Service;
use Aws\Api\Validator;
use Aws\Auth\AuthResolver;
use Aws\Auth\AuthSchemeResolver;
use Aws\Auth\AuthSchemeResolverInterface;
use Aws\ClientSideMonitoring\ApiCallAttemptMonitoringMiddleware;
use Aws\ClientSideMonitoring\ApiCallMonitoringMiddleware;
use Aws\ClientSideMonitoring\Configuration;
use Aws\Configuration\ConfigurationResolver;
use Aws\Credentials\CredentialProvider;
use Aws\Credentials\Credentials;
use Aws\Credentials\CredentialsInterface;
use Aws\DefaultsMode\ConfigurationInterface as ConfigModeInterface;
use Aws\DefaultsMode\ConfigurationProvider as ConfigModeProvider;
use Aws\Endpoint\EndpointProvider;
use Aws\Endpoint\PartitionEndpointProvider;
use Aws\Endpoint\UseDualstackEndpoint\Configuration as UseDualStackEndpointConfiguration;
use Aws\Endpoint\UseDualstackEndpoint\ConfigurationInterface as UseDualStackEndpointConfigurationInterface;
use Aws\Endpoint\UseDualstackEndpoint\ConfigurationProvider as UseDualStackConfigProvider;
use Aws\Endpoint\UseFipsEndpoint\Configuration as UseFipsEndpointConfiguration;
use Aws\Endpoint\UseFipsEndpoint\ConfigurationInterface as UseFipsEndpointConfigurationInterface;
use Aws\Endpoint\UseFipsEndpoint\ConfigurationProvider as UseFipsConfigProvider;
use Aws\EndpointDiscovery\ConfigurationInterface;
use Aws\EndpointDiscovery\ConfigurationProvider;
use Aws\EndpointV2\EndpointDefinitionProvider;
use Aws\Exception\AwsException;
use Aws\Exception\InvalidRegionException;
use Aws\Retry\ConfigurationInterface as RetryConfigInterface;
use Aws\Retry\ConfigurationProvider as RetryConfigProvider;
use Aws\Signature\SignatureProvider;
use Aws\Token\Token;
use Aws\Token\TokenInterface;
use Aws\Token\TokenProvider;
use GuzzleHttp\Promise\PromiseInterface;
use InvalidArgumentException as IAE;
use Psr\Http\Message\RequestInterface;

/**
 * @internal Resolves a hash of client arguments to construct a client.
 */
class ClientResolver
{
    /** @var array */
    private $argDefinitions;

    /** @var array Map of types to a corresponding function */
    private static $typeMap = [
        'resource' => 'is_resource',
        'callable' => 'is_callable',
        'int'      => 'is_int',
        'bool'     => 'is_bool',
        'boolean'  => 'is_bool',
        'string'   => 'is_string',
        'object'   => 'is_object',
        'array'    => 'is_array',
    ];

    private static $defaultArgs = [
        'service' => [
            'type'     => 'value',
            'valid'    => ['string'],
            'doc'      => 'Name of the service to utilize. This value will be supplied by default when using one of the SDK clients (e.g., Aws\\S3\\S3Client).',
            'required' => true,
            'internal' => true
        ],
        'exception_class' => [
            'type'     => 'value',
            'valid'    => ['string'],
            'doc'      => 'Exception class to create when an error occurs.',
            'default'  => AwsException::class,
            'internal' => true
        ],
        'scheme' => [
            'type'     => 'value',
            'valid'    => ['string'],
            'default'  => 'https',
            'doc'      => 'URI scheme to use when connecting connect. The SDK will utilize "https" endpoints (i.e., utilize SSL/TLS connections) by default. You can attempt to connect to a service over an unencrypted "http" endpoint by setting ``scheme`` to "http".',
        ],
        'disable_host_prefix_injection' => [
            'type'      => 'value',
            'valid'     => ['bool'],
            'doc'       => 'Set to true to disable host prefix injection logic for services that use it. This disables the entire prefix injection, including the portions supplied by user-defined parameters. Setting this flag will have no effect on services that do not use host prefix injection.',
            'default'   => false,
        ],
        'ignore_configured_endpoint_urls' => [
            'type'      => 'value',
            'valid'     => ['bool'],
            'doc'       => 'Set to true to disable endpoint urls configured using `AWS_ENDPOINT_URL` and `endpoint_url` shared config option.',
            'fn'        => [__CLASS__, '_apply_ignore_configured_endpoint_urls'],
            'default'   => [__CLASS__, '_default_ignore_configured_endpoint_urls'],
        ],
        'endpoint' => [
            'type'  => 'value',
            'valid' => ['string'],
            'doc'   => 'The full URI of the webservice. This is only required when connecting to a custom endpoint (e.g., a local version of S3).',
            'fn'    => [__CLASS__, '_apply_endpoint'],
            'default'   => [__CLASS__, '_default_endpoint']
        ],
        'region' => [
            'type'     => 'value',
            'valid'    => ['string'],
            'doc'      => 'Region to connect to. See http://docs.aws.amazon.com/general/latest/gr/rande.html for a list of available regions.',
            'fn'       => [__CLASS__, '_apply_region'],
            'default'  => [__CLASS__, '_default_region']
        ],
        'version' => [
            'type'     => 'value',
            'valid'    => ['string'],
            'doc'      => 'The version of the webservice to utilize (e.g., 2006-03-01).',
            'default' => 'latest',
        ],
        'signature_provider' => [
            'type'    => 'value',
            'valid'   => ['callable'],
            'doc'     => 'A callable that accepts a signature version name (e.g., "v4"), a service name, and region, and  returns a SignatureInterface object or null. This provider is used to create signers utilized by the client. See Aws\\Signature\\SignatureProvider for a list of built-in providers',
            'default' => [__CLASS__, '_default_signature_provider'],
        ],
        'api_provider' => [
            'type'     => 'value',
            'valid'    => ['callable'],
            'doc'      => 'An optional PHP callable that accepts a type, service, and version argument, and returns an array of corresponding configuration data. The type value can be one of api, waiter, or paginator.',
            'fn'       => [__CLASS__, '_apply_api_provider'],
            'default'  => [ApiProvider::class, 'defaultProvider'],
        ],
        'configuration_mode' => [
            'type'    => 'value',
            'valid'   => [ConfigModeInterface::class, CacheInterface::class, 'string', 'closure'],
            'doc'     => "Sets the default configuration mode. Otherwise provide an instance of Aws\DefaultsMode\ConfigurationInterface, an instance of  Aws\CacheInterface, or a string containing a valid mode",
            'fn'      => [__CLASS__, '_apply_defaults'],
            'default' => [ConfigModeProvider::class, 'defaultProvider']
        ],
        'use_fips_endpoint' => [
            'type'      => 'value',
            'valid'     => ['bool', UseFipsEndpointConfiguration::class, CacheInterface::class, 'callable'],
            'doc'       => 'Set to true to enable the use of FIPS pseudo regions',
            'fn'        => [__CLASS__, '_apply_use_fips_endpoint'],
            'default'   => [__CLASS__, '_default_use_fips_endpoint'],
        ],
        'use_dual_stack_endpoint' => [
            'type'      => 'value',
            'valid'     => ['bool', UseDualStackEndpointConfiguration::class, CacheInterface::class, 'callable'],
            'doc'       => 'Set to true to enable the use of dual-stack endpoints',
            'fn'        => [__CLASS__, '_apply_use_dual_stack_endpoint'],
            'default'   => [__CLASS__, '_default_use_dual_stack_endpoint'],
        ],
        'endpoint_provider' => [
            'type'     => 'value',
            'valid'    => ['callable', EndpointV2\EndpointProviderV2::class],
            'fn'       => [__CLASS__, '_apply_endpoint_provider'],
            'doc'      => 'An optional PHP callable that accepts a hash of options including a "service" and "region" key and returns NULL or a hash of endpoint data, of which the "endpoint" key is required. See Aws\\Endpoint\\EndpointProvider for a list of built-in providers.',
            'default'  => [__CLASS__, '_default_endpoint_provider'],
        ],
        'serializer' => [
            'default'   => [__CLASS__, '_default_serializer'],
            'fn'        => [__CLASS__, '_apply_serializer'],
            'internal'  => true,
            'type'      => 'value',
            'valid'     => ['callable'],
        ],
        'signature_version' => [
            'type'    => 'config',
            'valid'   => ['string'],
            'doc'     => 'A string representing a custom signature version to use with a service (e.g., v4). Note that per/operation signature version MAY override this requested signature version.',
            'default' => [__CLASS__, '_default_signature_version'],
        ],
        'signing_name' => [
            'type'    => 'config',
            'valid'   => ['string'],
            'doc'     => 'A string representing a custom service name to be used when calculating a request signature.',
            'default' => [__CLASS__, '_default_signing_name'],
        ],
        'signing_region' => [
            'type'    => 'config',
            'valid'   => ['string'],
            'doc'     => 'A string representing a custom region name to be used when calculating a request signature.',
            'default' => [__CLASS__, '_default_signing_region'],
        ],
        'profile' => [
            'type'  => 'config',
            'valid' => ['string'],
            'doc'   => 'Allows you to specify which profile to use when credentials are created from the AWS credentials file in your HOME directory. This setting overrides the AWS_PROFILE environment variable. Note: Specifying "profile" will cause the "credentials" and "use_aws_shared_config_files" keys to be ignored.',
            'fn'    => [__CLASS__, '_apply_profile'],
        ],
        'credentials' => [
            'type'    => 'value',
            'valid'   => [CredentialsInterface::class, CacheInterface::class, 'array', 'bool', 'callable'],
            'doc'     => 'Specifies the credentials used to sign requests. Provide an Aws\Credentials\CredentialsInterface object, an associative array of "key", "secret", and an optional "token" key, `false` to use null credentials, or a callable credentials provider used to create credentials or return null. See Aws\\Credentials\\CredentialProvider for a list of built-in credentials providers. If no credentials are provided, the SDK will attempt to load them from the environment.',
            'fn'      => [__CLASS__, '_apply_credentials'],
            'default' => [__CLASS__, '_default_credential_provider'],
        ],
        'token' => [
            'type'    => 'value',
            'valid'   => [TokenInterface::class, CacheInterface::class, 'array', 'bool', 'callable'],
            'doc'     => 'Specifies the token used to authorize requests. Provide an Aws\Token\TokenInterface object, an associative array of "token", and an optional "expiration" key, `false` to use a null token, or a callable token provider used to fetch a token or return null. See Aws\\Token\\TokenProvider for a list of built-in credentials providers. If no token is provided, the SDK will attempt to load one from the environment.',
            'fn'      => [__CLASS__, '_apply_token'],
            'default' => [__CLASS__, '_default_token_provider'],
        ],
        'auth_scheme_resolver' => [
            'type'    => 'value',
            'valid'   => [AuthSchemeResolverInterface::class],
            'doc'     => 'An instance of Aws\Auth\AuthSchemeResolverInterface which selects a modeled auth scheme and returns a signature version',
            'default' => [__CLASS__, '_default_auth_scheme_resolver'],
        ],
        'endpoint_discovery' => [
            'type'     => 'value',
            'valid'    => [ConfigurationInterface::class, CacheInterface::class, 'array', 'callable'],
            'doc'      => 'Specifies settings for endpoint discovery. Provide an instance of Aws\EndpointDiscovery\ConfigurationInterface, an instance Aws\CacheInterface, a callable that provides a promise for a Configuration object, or an associative array with the following keys: enabled: (bool) Set to true to enable endpoint discovery, false to explicitly disable it. Defaults to false; cache_limit: (int) The maximum number of keys in the endpoints cache. Defaults to 1000.',
            'fn'       => [__CLASS__, '_apply_endpoint_discovery'],
            'default'  => [__CLASS__, '_default_endpoint_discovery_provider']
        ],
        'stats' => [
            'type'  => 'value',
            'valid' => ['bool', 'array'],
            'default' => false,
            'doc'   => 'Set to true to gather transfer statistics on requests sent. Alternatively, you can provide an associative array with the following keys: retries: (bool) Set to false to disable reporting on retries attempted; http: (bool) Set to true to enable collecting statistics from lower level HTTP adapters (e.g., values returned in GuzzleHttp\TransferStats). HTTP handlers must support an http_stats_receiver option for this to have an effect; timer: (bool) Set to true to enable a command timer that reports the total wall clock time spent on an operation in seconds.',
            'fn'    => [__CLASS__, '_apply_stats'],
        ],
        'retries' => [
            'type'    => 'value',
            'valid'   => ['int', RetryConfigInterface::class, CacheInterface::class, 'callable', 'array'],
            'doc'     => "Configures the retry mode and maximum number of allowed retries for a client (pass 0 to disable retries). Provide an integer for 'legacy' mode with the specified number of retries. Otherwise provide an instance of Aws\Retry\ConfigurationInterface, an instance of  Aws\CacheInterface, a callable function, or an array with the following keys: mode: (string) Set to 'legacy', 'standard' (uses retry quota management), or 'adapative' (an experimental mode that adds client-side rate limiting to standard mode); max_attempts: (int) The maximum number of attempts for a given request. ",
            'fn'      => [__CLASS__, '_apply_retries'],
            'default' => [RetryConfigProvider::class, 'defaultProvider']
        ],
        'validate' => [
            'type'    => 'value',
            'valid'   => ['bool', 'array'],
            'default' => true,
            'doc'     => 'Set to false to disable client-side parameter validation. Set to true to utilize default validation constraints. Set to an associative array of validation options to enable specific validation constraints.',
            'fn'      => [__CLASS__, '_apply_validate'],
        ],
        'debug' => [
            'type'  => 'value',
            'valid' => ['bool', 'array'],
            'doc'   => 'Set to true to display debug information when sending requests. Alternatively, you can provide an associative array with the following keys: logfn: (callable) Function that is invoked with log messages; stream_size: (int) When the size of a stream is greater than this number, the stream data will not be logged (set to "0" to not log any stream data); scrub_auth: (bool) Set to false to disable the scrubbing of auth data from the logged messages; http: (bool) Set to false to disable the "debug" feature of lower level HTTP adapters (e.g., verbose curl output).',
            'fn'    => [__CLASS__, '_apply_debug'],
        ],
        'disable_request_compression' => [
            'type'      => 'value',
            'valid'     => ['bool', 'callable'],
            'doc'       => 'Set to true to disable request compression for supported operations',
            'fn'        => [__CLASS__, '_apply_disable_request_compression'],
            'default'   => [__CLASS__, '_default_disable_request_compression'],
        ],
        'request_min_compression_size_bytes' => [
            'type'      => 'value',
            'valid'     => ['int', 'callable'],
            'doc'       => 'Set to a value between between 0 and 10485760 bytes, inclusive. This value will be ignored if `disable_request_compression` is set to `true`',
            'fn'        => [__CLASS__, '_apply_min_compression_size'],
            'default'   => [__CLASS__, '_default_min_compression_size'],
        ],
        'csm' => [
            'type'     => 'value',
            'valid'    => [\Aws\ClientSideMonitoring\ConfigurationInterface::class, 'callable', 'array', 'bool'],
            'doc'      => 'CSM options for the client. Provides a callable wrapping a promise, a boolean "false", an instance of ConfigurationInterface, or an associative array of "enabled", "host", "port", and "client_id".',
            'fn'       => [__CLASS__, '_apply_csm'],
            'default'  => [\Aws\ClientSideMonitoring\ConfigurationProvider::class, 'defaultProvider']
        ],
        'http' => [
            'type'    => 'value',
            'valid'   => ['array'],
            'default' => [],
            'doc'     => 'Set to an array of SDK request options to apply to each request (e.g., proxy, verify, etc.).',
        ],
        'http_handler' => [
            'type'    => 'value',
            'valid'   => ['callable'],
            'doc'     => 'An HTTP handler is a function that accepts a PSR-7 request object and returns a promise that is fulfilled with a PSR-7 response object or rejected with an array of exception data. NOTE: This option supersedes any provided "handler" option.',
            'fn'      => [__CLASS__, '_apply_http_handler']
        ],
        'handler' => [
            'type'     => 'value',
            'valid'    => ['callable'],
            'doc'      => 'A handler that accepts a command object, request object and returns a promise that is fulfilled with an Aws\ResultInterface object or rejected with an Aws\Exception\AwsException. A handler does not accept a next handler as it is terminal and expected to fulfill a command. If no handler is provided, a default Guzzle handler will be utilized.',
            'fn'       => [__CLASS__, '_apply_handler'],
            'default'  => [__CLASS__, '_default_handler']
        ],
        'app_id' => [
            'type' => 'value',
            'valid' => ['string'],
            'doc' => 'app_id(AppId) is an optional application specific identifier that can be set. 
             When set it will be appended to the User-Agent header of every request in the form of App/{AppId}. 
             This value is also sourced from environment variable AWS_SDK_UA_APP_ID or the shared config profile attribute sdk_ua_app_id.',
            'fn' => [__CLASS__, '_apply_app_id'],
            'default' => [__CLASS__, '_default_app_id']
        ],
        'ua_append' => [
            'type'     => 'value',
            'valid'    => ['string', 'array'],
            'doc'      => 'Provide a string or array of strings to send in the User-Agent header.',
            'fn'       => [__CLASS__, '_apply_user_agent'],
            'default'  => [],
        ],
        'idempotency_auto_fill' => [
            'type'      => 'value',
            'valid'     => ['bool', 'callable'],
            'doc'       => 'Set to false to disable SDK to populate parameters that enabled \'idempotencyToken\' trait with a random UUID v4 value on your behalf. Using default value \'true\' still allows parameter value to be overwritten when provided. Note: auto-fill only works when cryptographically secure random bytes generator functions(random_bytes, openssl_random_pseudo_bytes or mcrypt_create_iv) can be found. You may also provide a callable source of random bytes.',
            'default'   => true,
            'fn'        => [__CLASS__, '_apply_idempotency_auto_fill']
        ],
        'use_aws_shared_config_files' => [
            'type'      => 'value',
            'valid'     => ['bool'],
            'doc'       => 'Set to false to disable checking for shared aws config files usually located in \'~/.aws/config\' and \'~/.aws/credentials\'.  This will be ignored if you set the \'profile\' setting.',
            'default'   => true,
        ],
<<<<<<< HEAD
        'account_id_endpoint_mode' => [
            'type'      => 'value',
            'valid'     => ['string'],
            'doc'       => 'Decides whether account_id must a be a required resolved credentials property. If this configuration is set to disabled, then account_id is not required. If set to preferred a warning will be logged when account_id is not resolved, and when set to required an exception will be thrown if account_id is not resolved.',
            'default'  => [__CLASS__, '_default_account_id_endpoint_mode'],
            'fn'       => [__CLASS__, '_apply_account_id_endpoint_mode']
        ],
=======
        'sigv4a_signing_region_set' => [
            'type' => 'value',
            'valid' => ['array', 'string'],
            'doc' => 'A comma-delimited list of supported regions sent in sigv4a requests.',
            'fn' => [__CLASS__, '_apply_sigv4a_signing_region_set'],
            'default' => [__CLASS__, '_default_sigv4a_signing_region_set']
        ]
>>>>>>> 9aff2e65
    ];

    /**
     * Gets an array of default client arguments, each argument containing a
     * hash of the following:
     *
     * - type: (string, required) option type described as follows:
     *   - value: The default option type.
     *   - config: The provided value is made available in the client's
     *     getConfig() method.
     * - valid: (array, required) Valid PHP types or class names. Note: null
     *   is not an allowed type.
     * - required: (bool, callable) Whether or not the argument is required.
     *   Provide a function that accepts an array of arguments and returns a
     *   string to provide a custom error message.
     * - default: (mixed) The default value of the argument if not provided. If
     *   a function is provided, then it will be invoked to provide a default
     *   value. The function is provided the array of options and is expected
     *   to return the default value of the option. The default value can be a
     *   closure and can not be a callable string that is not  part of the
     *   defaultArgs array.
     * - doc: (string) The argument documentation string.
     * - fn: (callable) Function used to apply the argument. The function
     *   accepts the provided value, array of arguments by reference, and an
     *   event emitter.
     *
     * Note: Order is honored and important when applying arguments.
     *
     * @return array
     */
    public static function getDefaultArguments()
    {
        return self::$defaultArgs;
    }

    /**
     * @param array $argDefinitions Client arguments.
     */
    public function __construct(array $argDefinitions)
    {
        $this->argDefinitions = $argDefinitions;
    }

    /**
     * Resolves client configuration options and attached event listeners.
     * Check for missing keys in passed arguments
     *
     * @param array       $args Provided constructor arguments.
     * @param HandlerList $list Handler list to augment.
     *
     * @return array Returns the array of provided options.
     * @throws \InvalidArgumentException
     * @see Aws\AwsClient::__construct for a list of available options.
     */
    public function resolve(array $args, HandlerList $list)
    {
        $args['config'] = [];
        foreach ($this->argDefinitions as $key => $a) {
            // Add defaults, validate required values, and skip if not set.
            if (!isset($args[$key])) {
                if (isset($a['default'])) {
                    // Merge defaults in when not present.
                    if (is_callable($a['default'])
                        && (
                            is_array($a['default'])
                            || $a['default'] instanceof \Closure
                        )
                    ) {
                        $args[$key] = $a['default']($args);
                    } else {
                        $args[$key] = $a['default'];
                    }
                } elseif (empty($a['required'])) {
                    continue;
                } else {
                    $this->throwRequired($args);
                }
            }

            // Validate the types against the provided value.
            foreach ($a['valid'] as $check) {
                if (isset(self::$typeMap[$check])) {
                    $fn = self::$typeMap[$check];
                    if ($fn($args[$key])) {
                        goto is_valid;
                    }
                } elseif ($args[$key] instanceof $check) {
                    goto is_valid;
                }
            }

            $this->invalidType($key, $args[$key]);

            // Apply the value
            is_valid:
            if (isset($a['fn'])) {
                $a['fn']($args[$key], $args, $list);
            }

            if ($a['type'] === 'config') {
                $args['config'][$key] = $args[$key];
            }
        }
        $this->_apply_client_context_params($args);

        return $args;
    }

    /**
     * Creates a verbose error message for an invalid argument.
     *
     * @param string $name        Name of the argument that is missing.
     * @param array  $args        Provided arguments
     * @param bool   $useRequired Set to true to show the required fn text if
     *                            available instead of the documentation.
     * @return string
     */
    private function getArgMessage($name, $args = [], $useRequired = false)
    {
        $arg = $this->argDefinitions[$name];
        $msg = '';
        $modifiers = [];
        if (isset($arg['valid'])) {
            $modifiers[] = implode('|', $arg['valid']);
        }
        if (isset($arg['choice'])) {
            $modifiers[] = 'One of ' . implode(', ', $arg['choice']);
        }
        if ($modifiers) {
            $msg .= '(' . implode('; ', $modifiers) . ')';
        }
        $msg = wordwrap("{$name}: {$msg}", 75, "\n  ");

        if ($useRequired && is_callable($arg['required'])) {
            $msg .= "\n\n  ";
            $msg .= str_replace("\n", "\n  ", call_user_func($arg['required'], $args));
        } elseif (isset($arg['doc'])) {
            $msg .= wordwrap("\n\n  {$arg['doc']}", 75, "\n  ");
        }

        return $msg;
    }

    /**
     * Throw when an invalid type is encountered.
     *
     * @param string $name     Name of the value being validated.
     * @param mixed  $provided The provided value.
     * @throws \InvalidArgumentException
     */
    private function invalidType($name, $provided)
    {
        $expected = implode('|', $this->argDefinitions[$name]['valid']);
        $msg = "Invalid configuration value "
            . "provided for \"{$name}\". Expected {$expected}, but got "
            . describe_type($provided) . "\n\n"
            . $this->getArgMessage($name);
        throw new IAE($msg);
    }

    /**
     * Throws an exception for missing required arguments.
     *
     * @param array $args Passed in arguments.
     * @throws \InvalidArgumentException
     */
    private function throwRequired(array $args)
    {
        $missing = [];
        foreach ($this->argDefinitions as $k => $a) {
            if (empty($a['required'])
                || isset($a['default'])
                || isset($args[$k])
            ) {
                continue;
            }
            $missing[] = $this->getArgMessage($k, $args, true);
        }
        $msg = "Missing required client configuration options: \n\n";
        $msg .= implode("\n\n", $missing);
        throw new IAE($msg);
    }

    public static function _apply_retries($value, array &$args, HandlerList $list)
    {
        // A value of 0 for the config option disables retries
        if ($value) {
            $config = RetryConfigProvider::unwrap($value);

            if ($config->getMode() === 'legacy') {
                // # of retries is 1 less than # of attempts
                $decider = RetryMiddleware::createDefaultDecider(
                    $config->getMaxAttempts() - 1
                );
                $list->appendSign(
                    Middleware::retry($decider, null, $args['stats']['retries']),
                    'retry'
                );
            } else {
                $list->appendSign(
                    RetryMiddlewareV2::wrap(
                        $config,
                        ['collect_stats' => $args['stats']['retries']]
                    ),
                    'retry'
                );
            }
        }
    }

    public static function _apply_defaults($value, array &$args, HandlerList $list)
    {
        $config = ConfigModeProvider::unwrap($value);
        if ($config->getMode() !== 'legacy') {
            if (!isset($args['retries']) && !is_null($config->getRetryMode())) {
                $args['retries'] = ['mode' => $config->getRetryMode()];
            }
            if (
                !isset($args['sts_regional_endpoints'])
                && !is_null($config->getStsRegionalEndpoints())
            ) {
                $args['sts_regional_endpoints'] = ['mode' => $config->getStsRegionalEndpoints()];
            }
            if (
                !isset($args['s3_us_east_1_regional_endpoint'])
                && !is_null($config->getS3UsEast1RegionalEndpoints())
            ) {
                $args['s3_us_east_1_regional_endpoint'] = ['mode' => $config->getS3UsEast1RegionalEndpoints()];
            }

            if (!isset($args['http'])) {
                $args['http'] = [];
            }
            if (
                !isset($args['http']['connect_timeout'])
                && !is_null($config->getConnectTimeoutInMillis())
            ) {
                $args['http']['connect_timeout'] = $config->getConnectTimeoutInMillis() / 1000;
            }
            if (
                !isset($args['http']['timeout'])
                && !is_null($config->getHttpRequestTimeoutInMillis())
            ) {
                $args['http']['timeout'] = $config->getHttpRequestTimeoutInMillis() / 1000;
            }
        }
    }

    public static function _apply_disable_request_compression($value, array &$args) {
        if (is_callable($value)) {
            $value = $value();
        }
        if (!is_bool($value)) {
            throw new IAE(
                "Invalid configuration value provided for 'disable_request_compression'."
                . " value must be a bool."
            );
        }
        $args['config']['disable_request_compression'] = $value;
    }

    public static function _default_disable_request_compression(array &$args) {
        return ConfigurationResolver::resolve(
            'disable_request_compression',
            false,
            'bool',
            $args
        );
    }

    public static function _apply_min_compression_size($value, array &$args) {
        if (is_callable($value)) {
            $value = $value();
        }
        if (!is_int($value)
            || (is_int($value)
                && ($value < 0 || $value > 10485760))
        ) {
            throw new IAE(" Invalid configuration value provided for 'min_compression_size_bytes'."
                . " value must be an integer between 0 and 10485760, inclusive.");
        }
        $args['config']['request_min_compression_size_bytes'] = $value;
    }

    public static function _default_min_compression_size(array &$args) {
        return ConfigurationResolver::resolve(
            'request_min_compression_size_bytes',
            10240,
            'int',
            $args
        );
    }

    public static function _apply_credentials($value, array &$args)
    {
        if (is_callable($value)) {
            return;
        }

        if ($value instanceof CredentialsInterface) {
            $args['credentials'] = CredentialProvider::fromCredentials($value);
        } elseif (is_array($value)
            && isset($value['key'])
            && isset($value['secret'])
        ) {
            $args['credentials'] = CredentialProvider::fromCredentials(
                new Credentials(
                    $value['key'],
                    $value['secret'],
                    $value['token'] ?? null,
                    $value['expires'] ?? null,
                    $value['accountId'] ?? null
                )
            );
        } elseif ($value === false) {
            $args['credentials'] = CredentialProvider::fromCredentials(
                new Credentials('', '')
            );
            $args['config']['signature_version'] = 'anonymous';
            $args['config']['configured_signature_version'] = true;
        } elseif ($value instanceof CacheInterface) {
            $args['credentials'] = CredentialProvider::defaultProvider($args);
        } else {
            throw new IAE('Credentials must be an instance of '
                . "'" . CredentialsInterface::class . ', an associative '
                . 'array that contains "key", "secret", and an optional "token" '
                . 'key-value pairs, a credentials provider function, or false.');
        }
    }

    public static function _default_credential_provider(array $args)
    {
        return CredentialProvider::defaultProvider($args);
    }

    public static function _apply_token($value, array &$args)
    {
        if (is_callable($value)) {
            return;
        }

        if ($value instanceof Token) {
            $args['token'] = TokenProvider::fromToken($value);
        } elseif (is_array($value)
            && isset($value['token'])
        ) {
            $args['token'] = TokenProvider::fromToken(
                new Token(
                    $value['token'],
                    $value['expires'] ?? null
                )
            );
        } elseif ($value instanceof CacheInterface) {
            $args['token'] = TokenProvider::defaultProvider($args);
        } else {
            throw new IAE('Token must be an instance of '
                . TokenInterface::class . ', an associative '
                . 'array that contains "token" and an optional "expires" '
                . 'key-value pairs, a token provider function, or false.');
        }
    }

    public static function _default_token_provider(array $args)
    {
        return TokenProvider::defaultProvider($args);
    }

    public static function _apply_csm($value, array &$args, HandlerList $list)
    {
        if ($value === false) {
            $value = new Configuration(
                false,
                \Aws\ClientSideMonitoring\ConfigurationProvider::DEFAULT_HOST,
                \Aws\ClientSideMonitoring\ConfigurationProvider::DEFAULT_PORT,
                \Aws\ClientSideMonitoring\ConfigurationProvider::DEFAULT_CLIENT_ID
            );
            $args['csm'] = $value;
        }

        $list->appendBuild(
            ApiCallMonitoringMiddleware::wrap(
                $args['credentials'],
                $value,
                $args['region'],
                $args['api']->getServiceId()
            ),
            'ApiCallMonitoringMiddleware'
        );

        $list->appendAttempt(
            ApiCallAttemptMonitoringMiddleware::wrap(
                $args['credentials'],
                $value,
                $args['region'],
                $args['api']->getServiceId()
            ),
            'ApiCallAttemptMonitoringMiddleware'
        );
    }

    public static function _apply_api_provider(callable $value, array &$args)
    {
        $api = new Service(
            ApiProvider::resolve(
                $value,
                'api',
                $args['service'],
                $args['version']
            ),
            $value
        );

        if (
            empty($args['config']['signing_name'])
            && isset($api['metadata']['signingName'])
        ) {
            $args['config']['signing_name'] = $api['metadata']['signingName'];
        }

        $args['api'] = $api;
        $args['parser'] = Service::createParser($api);
        $args['error_parser'] = Service::createErrorParser($api->getProtocol(), $api);
    }

    public static function _apply_endpoint_provider($value, array &$args)
    {
        if (!isset($args['endpoint'])) {
            if ($value instanceof \Aws\EndpointV2\EndpointProviderV2) {
                $options = self::getEndpointProviderOptions($args);
                $value = PartitionEndpointProvider::defaultProvider($options)
                    ->getPartition($args['region'], $args['service']);
            }

            $endpointPrefix = $args['api']['metadata']['endpointPrefix'] ?? $args['service'];

            // Check region is a valid host label when it is being used to
            // generate an endpoint
            if (!self::isValidRegion($args['region'])) {
                throw new InvalidRegionException('Region must be a valid RFC'
                    . ' host label.');
            }
            $serviceEndpoints =
                is_array($value) && isset($value['services'][$args['service']]['endpoints'])
                    ? $value['services'][$args['service']]['endpoints']
                    : null;
            if (isset($serviceEndpoints[$args['region']]['deprecated'])) {
                trigger_error("The service " . $args['service'] . "has "
                    . " deprecated the region " . $args['region'] . ".",
                    E_USER_WARNING
                );
            }

            $args['region'] = \Aws\strip_fips_pseudo_regions($args['region']);

            // Invoke the endpoint provider and throw if it does not resolve.
            $result = EndpointProvider::resolve($value, [
                'service' => $endpointPrefix,
                'region'  => $args['region'],
                'scheme'  => $args['scheme'],
                'options' => self::getEndpointProviderOptions($args),
            ]);

            $args['endpoint'] = $result['endpoint'];

            if (empty($args['config']['signature_version'])) {
                if (
                    isset($args['api'])
                    && $args['api']->getSignatureVersion() == 'bearer'
                ) {
                    $args['config']['signature_version'] = 'bearer';
                } elseif (isset($result['signatureVersion'])) {
                    $args['config']['signature_version'] = $result['signatureVersion'];
                }
            }

            if (
                empty($args['config']['signing_region'])
                && isset($result['signingRegion'])
            ) {
                $args['config']['signing_region'] = $result['signingRegion'];
            }

            if (
                empty($args['config']['signing_name'])
                && isset($result['signingName'])
            ) {
                $args['config']['signing_name'] = $result['signingName'];
            }
        }
    }

    public static function _apply_endpoint_discovery($value, array &$args) {
        $args['endpoint_discovery'] = $value;
    }

    public static function _default_endpoint_discovery_provider(array $args)
    {
        return ConfigurationProvider::defaultProvider($args);
    }

    public static function _apply_use_fips_endpoint($value, array &$args) {
        if ($value instanceof CacheInterface) {
            $value = UseFipsConfigProvider::defaultProvider($args);
        }
        if (is_callable($value)) {
            $value = $value();
        }
        if ($value instanceof PromiseInterface) {
            $value = $value->wait();
        }
        if ($value instanceof UseFipsEndpointConfigurationInterface) {
            $args['config']['use_fips_endpoint'] = $value;
        } else {
            // The Configuration class itself will validate other inputs
            $args['config']['use_fips_endpoint'] = new UseFipsEndpointConfiguration($value);
        }
    }

    public static function _default_use_fips_endpoint(array &$args) {
        return UseFipsConfigProvider::defaultProvider($args);
    }

    public static function _apply_use_dual_stack_endpoint($value, array &$args) {
        if ($value instanceof CacheInterface) {
            $value = UseDualStackConfigProvider::defaultProvider($args);
        }
        if (is_callable($value)) {
            $value = $value();
        }
        if ($value instanceof PromiseInterface) {
            $value = $value->wait();
        }
        if ($value instanceof UseDualStackEndpointConfigurationInterface) {
            $args['config']['use_dual_stack_endpoint'] = $value;
        } else {
            // The Configuration class itself will validate other inputs
            $args['config']['use_dual_stack_endpoint'] =
                new UseDualStackEndpointConfiguration($value, $args['region']);
        }
    }

    public static function _default_use_dual_stack_endpoint(array &$args) {
        return UseDualStackConfigProvider::defaultProvider($args);
    }

    public static function _apply_serializer($value, array &$args, HandlerList $list)
    {
        $list->prependBuild(Middleware::requestBuilder($value), 'builder');
    }

    public static function _apply_debug($value, array &$args, HandlerList $list)
    {
        if ($value !== false) {
            $list->interpose(
                new TraceMiddleware(
                    $value === true ? [] : $value,
                    $args['api'])
            );
        }
    }

    public static function _apply_stats($value, array &$args, HandlerList $list)
    {
        // Create an array of stat collectors that are disabled (set to false)
        // by default. If the user has passed in true, enable all stat
        // collectors.
        $defaults = array_fill_keys(
            ['http', 'retries', 'timer'],
            $value === true
        );
        $args['stats'] = is_array($value)
            ? array_replace($defaults, $value)
            : $defaults;

        if ($args['stats']['timer']) {
            $list->prependInit(Middleware::timer(), 'timer');
        }
    }

    public static function _apply_profile($_, array &$args)
    {
        $args['credentials'] = CredentialProvider::ini($args['profile']);
    }

    public static function _apply_validate($value, array &$args, HandlerList $list)
    {
        if ($value === false) {
            return;
        }

        $validator = $value === true
            ? new Validator()
            : new Validator($value);
        $list->appendValidate(
            Middleware::validation($args['api'], $validator),
            'validation'
        );
    }

    public static function _apply_handler($value, array &$args, HandlerList $list)
    {
        $list->setHandler($value);
    }

    public static function _default_handler(array &$args)
    {
        return new WrappedHttpHandler(
            default_http_handler(),
            $args['parser'],
            $args['error_parser'],
            $args['exception_class'],
            $args['stats']['http']
        );
    }

    public static function _apply_http_handler($value, array &$args, HandlerList $list)
    {
        $args['handler'] = new WrappedHttpHandler(
            $value,
            $args['parser'],
            $args['error_parser'],
            $args['exception_class'],
            $args['stats']['http']
        );
    }

    public static function _apply_app_id($value, array &$args)
    {
        // AppId should not be longer than 50 chars
        static $MAX_APP_ID_LENGTH = 50;
        if (strlen($value) > $MAX_APP_ID_LENGTH) {
            trigger_error("The provided or configured value for `AppId`, "
                ."which is an user agent parameter, exceeds the maximum length of "
            ."$MAX_APP_ID_LENGTH characters.", E_USER_WARNING);
        }

        $args['app_id'] = $value;
    }

    public static function _default_app_id(array $args)
    {
        return ConfigurationResolver::resolve(
            'sdk_ua_app_id',
            '',
            'string',
            $args
        );
    }

    public static function _apply_user_agent($inputUserAgent, array &$args, HandlerList $list)
    {
        // Add SDK version
        $userAgent = ['aws-sdk-php/' . Sdk::VERSION];

        // User Agent Metadata
        $userAgent[] = 'ua/2.0';

        // If on HHVM add the HHVM version
        if (defined('HHVM_VERSION')) {
            $userAgent []= 'HHVM/' . HHVM_VERSION;
        }

        // Add OS version
        $disabledFunctions = explode(',', ini_get('disable_functions'));
        if (function_exists('php_uname')
            && !in_array('php_uname', $disabledFunctions, true)
        ) {
            $osName = "OS/" . php_uname('s') . '#' . php_uname('r');
            if (!empty($osName)) {
                $userAgent []= $osName;
            }
        }

        // Add the language version
        $userAgent []= 'lang/php#' . phpversion();

        // Add exec environment if present
        if ($executionEnvironment = getenv('AWS_EXECUTION_ENV')) {
            $userAgent []= $executionEnvironment;
        }

        // Add endpoint discovery if set
        if (isset($args['endpoint_discovery'])) {
            if (($args['endpoint_discovery'] instanceof \Aws\EndpointDiscovery\Configuration
                && $args['endpoint_discovery']->isEnabled())
            ) {
                $userAgent []= 'cfg/endpoint-discovery';
            } elseif (is_array($args['endpoint_discovery'])
                && isset($args['endpoint_discovery']['enabled'])
                && $args['endpoint_discovery']['enabled']
            ) {
                $userAgent []= 'cfg/endpoint-discovery';
            }
        }

        // Add retry mode if set
        if (isset($args['retries'])) {
            if ($args['retries'] instanceof \Aws\Retry\Configuration) {
                $userAgent []= 'cfg/retry-mode#' . $args["retries"]->getMode();
            } elseif (is_array($args['retries'])
                && isset($args["retries"]["mode"])
            ) {
                $userAgent []= 'cfg/retry-mode#' . $args["retries"]["mode"];
            }
        }

        // AppID Metadata
        if (!empty($args['app_id'])) {
            $userAgent[] = 'app/' . $args['app_id'];
        }

        // Add the input to the end
        if ($inputUserAgent){
            if (!is_array($inputUserAgent)) {
                $inputUserAgent = [$inputUserAgent];
            }
            $inputUserAgent = array_map('strval', $inputUserAgent);
            $userAgent = array_merge($userAgent, $inputUserAgent);
        }

        $args['ua_append'] = $userAgent;

        $list->appendBuild(static function (callable $handler) use ($userAgent) {
            return function (
                CommandInterface $command,
                RequestInterface $request
            ) use ($handler, $userAgent) {
                return $handler(
                    $command,
                    $request->withHeader(
                        'X-Amz-User-Agent',
                        implode(' ', array_merge(
                            $userAgent,
                            $request->getHeader('X-Amz-User-Agent')
                        ))
                    )->withHeader(
                        'User-Agent',
                        implode(' ', array_merge(
                            $userAgent,
                            $request->getHeader('User-Agent')
                        ))
                    )
                );
            };
        });
    }

    public static function _apply_endpoint($value, array &$args, HandlerList $list)
    {
        if (empty($value)) {
            unset($args['endpoint']);
            return;
        }

        $args['endpoint'] = $value;
    }

    public static function _apply_idempotency_auto_fill(
        $value,
        array &$args,
        HandlerList $list
    ) {
        $enabled = false;
        $generator = null;


        if (is_bool($value)) {
            $enabled = $value;
        } elseif (is_callable($value)) {
            $enabled = true;
            $generator = $value;
        }

        if ($enabled) {
            $list->prependInit(
                IdempotencyTokenMiddleware::wrap($args['api'], $generator),
                'idempotency_auto_fill'
            );
        }
    }

    public static function _default_account_id_endpoint_mode($args)
    {
        return ConfigurationResolver::resolve(
            'account_id_endpoint_mode',
            'preferred',
            'string',
            $args
        );
    }

    public static function _apply_account_id_endpoint_mode($value, array &$args)
    {
        static $accountIdEndpointModes = ['disabled', 'required', 'preferred'];
        if (!in_array($value, $accountIdEndpointModes)) {
            throw new IAE(
                "The value provided for the config account_id_endpoint_mode is invalid."
                ."Valid values are: " . implode(", ", $accountIdEndpointModes)
            );
        }

        $args['account_id_endpoint_mode'] = $value;
    }

    public static function _default_endpoint_provider(array $args)
    {
        $service = $args['api'] ?? null;
        $serviceName = isset($service) ? $service->getServiceName() : null;
        $apiVersion = isset($service) ? $service->getApiVersion() : null;

        if (self::isValidService($serviceName)
            && self::isValidApiVersion($serviceName, $apiVersion)
        ) {
            $ruleset = EndpointDefinitionProvider::getEndpointRuleset(
                $service->getServiceName(),
                $service->getApiVersion()
            );
            return new \Aws\EndpointV2\EndpointProviderV2(
                $ruleset,
                EndpointDefinitionProvider::getPartitions()
            );
        }
        $options = self::getEndpointProviderOptions($args);
        return PartitionEndpointProvider::defaultProvider($options)
            ->getPartition($args['region'], $args['service']);
    }

    public static function _default_serializer(array $args)
    {
        return Service::createSerializer(
            $args['api'],
            $args['endpoint']
        );
    }

    public static function _default_signature_provider()
    {
        return SignatureProvider::defaultProvider();
    }

    public static function _default_auth_scheme_resolver(array $args)
    {
        return new AuthSchemeResolver($args['credentials'], $args['token']);
    }

    public static function _default_signature_version(array &$args)
    {
        if (isset($args['config']['signature_version'])) {
            return $args['config']['signature_version'];
        }

        $args['__partition_result'] = isset($args['__partition_result'])
            ? isset($args['__partition_result'])
            : call_user_func(PartitionEndpointProvider::defaultProvider(), [
                'service' => $args['service'],
                'region' => $args['region'],
            ]);

        return isset($args['__partition_result']['signatureVersion'])
            ? $args['__partition_result']['signatureVersion']
            : $args['api']->getSignatureVersion();
    }

    public static function _default_signing_name(array &$args)
    {
        if (isset($args['config']['signing_name'])) {
            return $args['config']['signing_name'];
        }

        $args['__partition_result'] = isset($args['__partition_result'])
            ? isset($args['__partition_result'])
            : call_user_func(PartitionEndpointProvider::defaultProvider(), [
                'service' => $args['service'],
                'region' => $args['region'],
            ]);

        if (isset($args['__partition_result']['signingName'])) {
            return $args['__partition_result']['signingName'];
        }

        if ($signingName = $args['api']->getSigningName()) {
            return $signingName;
        }

        return $args['service'];
    }

    public static function _default_signing_region(array &$args)
    {
        if (isset($args['config']['signing_region'])) {
            return $args['config']['signing_region'];
        }

        $args['__partition_result'] = isset($args['__partition_result'])
            ? isset($args['__partition_result'])
            : call_user_func(PartitionEndpointProvider::defaultProvider(), [
                'service' => $args['service'],
                'region' => $args['region'],
            ]);

        return $args['__partition_result']['signingRegion'] ?? $args['region'];
    }

    public static function _apply_ignore_configured_endpoint_urls($value, array &$args)
    {
        $args['config']['ignore_configured_endpoint_urls'] = $value;
    }

    public static function _default_ignore_configured_endpoint_urls(array &$args)
    {
        return ConfigurationResolver::resolve(
            'ignore_configured_endpoint_urls',
            false,
            'bool',
            $args
        );
    }

    public static function _default_endpoint(array &$args)
    {
        if ($args['config']['ignore_configured_endpoint_urls']
            || !self::isValidService($args['service'])
        ) {
            return '';
        }

        $serviceIdentifier = \Aws\manifest($args['service'])['serviceIdentifier'];
        $value =  ConfigurationResolver::resolve(
            'endpoint_url_' . $serviceIdentifier,
            '',
            'string',
            $args + [
                'ini_resolver_options' => [
                    'section' => 'services',
                    'subsection' => $serviceIdentifier,
                    'key' => 'endpoint_url'
                ]
            ]
        );

        if (empty($value)) {
            $value = ConfigurationResolver::resolve(
                'endpoint_url',
                '',
                'string',
                $args
            );
        }

        if (!empty($value)) {
            $args['config']['configured_endpoint_url'] = true;
        }

        return $value;
    }

    public static function _apply_sigv4a_signing_region_set($value, array &$args)
    {
        if (empty($value)) {
            $args['sigv4a_signing_region_set'] = null;
        } elseif (is_array($value)) {
            $args['sigv4a_signing_region_set'] = implode(', ', $value);
        } else {
            $args['sigv4a_signing_region_set'] = $value;
        }
    }

    public static function _default_sigv4a_signing_region_set(array &$args)
    {
        return ConfigurationResolver::resolve(
            'sigv4a_signing_region_set',
            '',
            'string'
        );
    }

    public static function _apply_region($value, array &$args)
    {
        if (empty($value)) {
            self::_missing_region($args);
        }
        $args['region'] = $value;
    }

    public static function _default_region(&$args)
    {
        return ConfigurationResolver::resolve('region', '', 'string');
    }

    public static function _missing_region(array $args)
    {
        $service = $args['service'] ?? '';

        $msg = <<<EOT
Missing required client configuration options:

region: (string)

A "region" configuration value is required for the "{$service}" service
(e.g., "us-west-2"). A list of available public regions and endpoints can be
found at http://docs.aws.amazon.com/general/latest/gr/rande.html.
EOT;
        throw new IAE($msg);
    }

    /**
     * Extracts client options for the endpoint provider to its own array
     *
     * @param array $args
     * @return array
     */
    private static function getEndpointProviderOptions(array $args)
    {
        $options = [];
        $optionKeys = [
            'sts_regional_endpoints',
            's3_us_east_1_regional_endpoint',
        ];
        $configKeys = [
            'use_dual_stack_endpoint',
            'use_fips_endpoint',
        ];
        foreach ($optionKeys as $key) {
            if (isset($args[$key])) {
                $options[$key] = $args[$key];
            }
        }
        foreach ($configKeys as $key) {
            if (isset($args['config'][$key])) {
                $options[$key] = $args['config'][$key];
            }
        }
        return $options;
    }

    /**
     * Validates a region to be used for endpoint construction
     *
     * @param $region
     * @return bool
     */
    private static function isValidRegion($region)
    {
        return is_valid_hostlabel($region);
    }

    private function _apply_client_context_params(array $args)
    {
        if (isset($args['api'])
            && !empty($args['api']->getClientContextParams()))
        {
            $clientContextParams = $args['api']->getClientContextParams();
            foreach($clientContextParams as $paramName => $paramDefinition) {
                $definition = [
                    'type' => 'value',
                    'valid' => [$paramDefinition['type']],
                    'doc' => $paramDefinition['documentation'] ?? null
                ];
                $this->argDefinitions[$paramName] = $definition;

                if (isset($args[$paramName])) {
                    $fn = self::$typeMap[$paramDefinition['type']];
                    if (!$fn($args[$paramName])) {
                        $this->invalidType($paramName, $args[$paramName]);
                    }
                }
            }
        }
    }

    private static function isValidService($service) {
        if (is_null($service)) {
            return false;
        }
        $services = \Aws\manifest();
        return isset($services[$service]);
    }

    private static function isValidApiVersion($service, $apiVersion) {
        if (is_null($apiVersion)) {
            return false;
        }
        return is_dir(
            __DIR__ . "/data/{$service}/$apiVersion"
        );
    }
}<|MERGE_RESOLUTION|>--- conflicted
+++ resolved
@@ -308,7 +308,6 @@
             'doc'       => 'Set to false to disable checking for shared aws config files usually located in \'~/.aws/config\' and \'~/.aws/credentials\'.  This will be ignored if you set the \'profile\' setting.',
             'default'   => true,
         ],
-<<<<<<< HEAD
         'account_id_endpoint_mode' => [
             'type'      => 'value',
             'valid'     => ['string'],
@@ -316,7 +315,6 @@
             'default'  => [__CLASS__, '_default_account_id_endpoint_mode'],
             'fn'       => [__CLASS__, '_apply_account_id_endpoint_mode']
         ],
-=======
         'sigv4a_signing_region_set' => [
             'type' => 'value',
             'valid' => ['array', 'string'],
@@ -324,7 +322,6 @@
             'fn' => [__CLASS__, '_apply_sigv4a_signing_region_set'],
             'default' => [__CLASS__, '_default_sigv4a_signing_region_set']
         ]
->>>>>>> 9aff2e65
     ];
 
     /**
