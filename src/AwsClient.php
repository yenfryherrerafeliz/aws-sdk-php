--- conflicted
+++ resolved
@@ -208,7 +208,6 @@
      *   client-side parameter validation.
      * - version: (string, required) The version of the webservice to
      *   utilize (e.g., 2006-03-01).
-<<<<<<< HEAD
      * - account_id_endpoint_mode: (string, default(preferred)) this option
      *   decides whether credentials should resolve an accountId value,
      *   which is going to be used as part of the endpoint resolution.
@@ -219,7 +218,6 @@
      *     accountId is empty in the resolved identity.
      *   - disabled: when this value is set then, the validation for if accountId
      *     was resolved or not, is ignored.
-=======
      * - ua_append: (string, array) To pass custom user agent parameters.
      * - app_id: (string) an optional application specific identifier that can be set.
      *   When set it will be appended to the User-Agent header of every request
@@ -227,7 +225,6 @@
      *   variable AWS_SDK_UA_APP_ID or the shared config profile attribute sdk_ua_app_id.
      *   See https://docs.aws.amazon.com/sdkref/latest/guide/settings-reference.html for
      *   more information on environment variables and shared config settings.
->>>>>>> fd1261a6
      *
      * @param array $args Client configuration arguments.
      *
