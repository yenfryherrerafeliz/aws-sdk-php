--- conflicted
+++ resolved
@@ -304,17 +304,8 @@
             && $authScheme['name'] !== 'sigv4-s3express'
         ) {
             $normalizedAuthScheme['version'] = 's3v4';
-<<<<<<< HEAD
-        } elseif ($authScheme['name'] === 'none') {
-            $normalizedAuthScheme['version'] = 'anonymous';
-        } else {
-            $normalizedAuthScheme['version'] = str_replace(
-                'sig', '', $authScheme['name']
-            );
-=======
         } else {
             $normalizedAuthScheme['version'] = self::$validAuthSchemes[$authScheme['name']];
->>>>>>> 405e2bb9
         }
 
         $normalizedAuthScheme['name'] = isset($authScheme['signingName']) ?
@@ -326,31 +317,7 @@
 
         return $normalizedAuthScheme;
     }
-
-<<<<<<< HEAD
-    /**
-     * This method tries to resolve an `AccountId` parameter from a resolved identity.
-     * We will just perform this operation if the parameter `AccountId` is part of the ruleset parameters and
-     * `AccountIdEndpointMode` is not disabled, otherwise, we will ignore it.
-     *
-     * @return null|string
-     */
-    private function resolveAccountId(): ?string
-    {
-        if (isset($this->clientArgs[self::ACCOUNT_ID_ENDPOINT_MODE_PARAM])
-            && $this->clientArgs[self::ACCOUNT_ID_ENDPOINT_MODE_PARAM] === 'disabled') {
-            return null;
-        }
-
-        if (is_null($this->credentialProvider)) {
-            return null;
-        }
-
-        $identityProviderFn = $this->credentialProvider;
-        $identity = $identityProviderFn()->wait();
-
-        return $identity->getAccountId();
-=======
+    
     private function isValidAuthScheme($signatureVersion): bool
     {
         if (isset(self::$validAuthSchemes[$signatureVersion])) {
@@ -359,7 +326,31 @@
               }
               return true;
         }
+
         return false;
->>>>>>> 405e2bb9
+    }
+
+    /**
+     * This method tries to resolve an `AccountId` parameter from a resolved identity.
+     * We will just perform this operation if the parameter `AccountId` is part of the ruleset parameters and
+     * `AccountIdEndpointMode` is not disabled, otherwise, we will ignore it.
+     *
+     * @return null|string
+     */
+    private function resolveAccountId(): ?string
+    {
+        if (isset($this->clientArgs[self::ACCOUNT_ID_ENDPOINT_MODE_PARAM])
+            && $this->clientArgs[self::ACCOUNT_ID_ENDPOINT_MODE_PARAM] === 'disabled') {
+            return null;
+        }
+
+        if (is_null($this->credentialProvider)) {
+            return null;
+        }
+
+        $identityProviderFn = $this->credentialProvider;
+        $identity = $identityProviderFn()->wait();
+
+        return $identity->getAccountId();
     }
 }