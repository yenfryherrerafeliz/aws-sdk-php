<?php
namespace Aws\Test\S3;

use Aws\Command;
<<<<<<< HEAD
use Aws\CommandInterface;
use Aws\Exception\AwsException;
use Aws\LruArrayCache;
=======
use Aws\Endpoint\PartitionEndpointProvider;
use Aws\Exception\AwsException;
use Aws\LruArrayCache;
use Aws\Middleware;
>>>>>>> d766697d
use Aws\Result;
use Aws\S3\Exception\S3Exception;
use Aws\S3\RegionalEndpoint\Configuration;
use Aws\S3\S3Client;
use Aws\S3\UseArnRegion\Configuration;
use Aws\Test\UsesServiceTrait;
use GuzzleHttp\Exception\ConnectException;
use GuzzleHttp\Exception\RequestException;
use GuzzleHttp\Promise;
use GuzzleHttp\Promise\FulfilledPromise;
use GuzzleHttp\Promise\RejectedPromise;
use GuzzleHttp\Psr7;
use GuzzleHttp\Psr7\Response;
use GuzzleHttp\Psr7\Uri;
use Psr\Http\Message\RequestInterface;
use PHPUnit\Framework\TestCase;

/**
 * @covers Aws\S3\S3Client
 * @covers Aws\S3\S3ClientTrait
 */
class S3ClientTest extends TestCase
{
    use UsesServiceTrait;

    public function testCanUseBucketEndpoint()
    {
        $c = new S3Client([
            'region'          => 'us-standard',
            'version'         => 'latest',
            'endpoint'        => 'http://test.domain.com',
            'bucket_endpoint' => true
        ]);
        $this->assertEquals(
            'http://test.domain.com/key',
            $c->getObjectUrl('test', 'key')
        );
    }

    public function bucketNameProvider()
    {
        return [
            ['.bucket', false],
            ['bucket.', false],
            ['192.168.1.1', false],
            ['1.1.1.100', false],
            ['test@42!@$5_', false],
            ['ab', false],
            ['12', false],
            ['bucket_name', false],
            ['bucket-name', true],
            ['bucket', true],
            ['my.bucket.com', true],
            ['test-fooCaps', false],
            ['w-w', true],
            ['w------', false]
        ];
    }

    /**
     * @dataProvider bucketNameProvider
     */
    public function testValidatesDnsBucketNames($bucket, $valid)
    {
        $this->assertEquals($valid, S3Client::isBucketDnsCompatible($bucket));
    }

    public function testCreatesPresignedRequests()
    {
        /** @var S3Client $client */
        $client = $this->getTestClient('S3', [
            'region'      => 'us-east-1',
            'credentials' => ['key' => 'foo', 'secret' => 'bar']
        ]);
        $command = $client->getCommand('GetObject', ['Bucket' => 'foo', 'Key' => 'bar']);
        $url = (string) $client->createPresignedRequest($command, 1342138769)->getUri();
        $this->assertStringStartsWith('https://foo.s3.amazonaws.com/bar?', $url);
        $this->assertContains('X-Amz-Expires=', $url);
        $this->assertContains('X-Amz-Credential=', $url);
        $this->assertContains('X-Amz-Signature=', $url);
    }

    public function testCreatesPresignedRequestsWithAccessPointArn()
    {
        /** @var S3Client $client */
        $client = $this->getTestClient('S3', [
            'region'      => 'us-east-1',
            'credentials' => ['key' => 'foo', 'secret' => 'bar']
        ]);
        $command = $client->getCommand(
            'GetObject',
            [
                'Bucket' => 'arn:aws:s3:us-east-1:123456789012:accesspoint:myendpoint',
                'Key' => 'bar'
            ]
        );
        $url = (string) $client->createPresignedRequest($command, 1342138769)->getUri();
        $this->assertStringStartsWith('https://myendpoint-123456789012.s3-accesspoint.us-east-1.amazonaws.com/bar?', $url);
        $this->assertContains('X-Amz-Expires=', $url);
        $this->assertContains('X-Amz-Credential=', $url);
        $this->assertContains('X-Amz-Signature=', $url);
    }

    public function testCreatesPresignedRequestsWithStartTime()
    {
        /** @var S3Client $client */
        $client = $this->getTestClient('S3', [
            'region'      => 'us-east-1',
            'credentials' => ['key' => 'foo', 'secret' => 'bar']
        ]);
        $command = $client->getCommand('GetObject', ['Bucket' => 'foo', 'Key' => 'bar']);
        $url = (string) $client->createPresignedRequest(
            $command,
            '+20 minutes',
            ['start_time' => 1562349366]
        )->getUri();
        $this->assertStringStartsWith('https://foo.s3.amazonaws.com/bar?', $url);
        $this->assertContains('X-Amz-Expires=1200', $url);
        $this->assertContains('X-Amz-Credential=', $url);
        $this->assertContains('X-Amz-Signature=61a9940ecdd901be8e36833f6d47123c0c719fc6aa82042144a6c5cf44a25988', $url);
    }

    public function testCreatesPresignedRequestsWithPathStyleFallback()
    {
        /** @var S3Client $client */
        $client = $this->getTestClient('S3', [
            'region'      => 'us-east-1',
            'credentials' => ['key' => 'foo.baz', 'secret' => 'bar']
        ]);
        $command = $client->getCommand('GetObject', ['Bucket' => 'foo.baz', 'Key' => 'bar']);
        $url = (string) $client->createPresignedRequest($command, 1342138769)->getUri();
        $this->assertStringStartsWith('https://s3.amazonaws.com/foo.baz/bar?', $url);
        $this->assertContains('X-Amz-Expires=', $url);
        $this->assertContains('X-Amz-Credential=', $url);
        $this->assertContains('X-Amz-Signature=', $url);
    }

    public function testCreatesPresignedRequestsWithPathStyle()
    {
        /** @var S3Client $client */
        $client = $this->getTestClient('S3', [
            'region'      => 'us-east-1',
            'credentials' => ['key' => 'foo', 'secret' => 'bar'],
            'use_path_style_endpoint' => true
        ]);
        $command = $client->getCommand('GetObject', ['Bucket' => 'foo', 'Key' => 'bar']);
        $url = (string) $client->createPresignedRequest($command, 1342138769)->getUri();
        $this->assertStringStartsWith('https://s3.amazonaws.com/foo/bar?', $url);
        $this->assertContains('X-Amz-Expires=', $url);
        $this->assertContains('X-Amz-Credential=', $url);
        $this->assertContains('X-Amz-Signature=', $url);
    }

    public function testCreatingPresignedUrlDoesNotPermanentlyRemoveSigner()
    {
        $sent = false;
        $client = new S3Client([
            'region' => 'us-east-1',
            'version' => 'latest',
            'credentials' => ['key' => 'foo', 'secret'  => 'bar'],
            'http_handler' => function (RequestInterface $request) use (&$sent) {
                $sent = true;
                foreach (['X-Amz-Date', 'Authorization'] as $signatureHeader) {
                    $this->assertTrue($request->hasHeader($signatureHeader));
                }
                return Promise\promise_for(new Response);
            },
        ]);
        $command = $client->getCommand('GetObject', ['Bucket' => 'foo', 'Key' => 'bar']);
        $client->createPresignedRequest($command, 1342138769)->getUri();
        $client->execute($command);
        $this->assertTrue($sent);
    }

    public function testCreatesPresignedUrlsWithSpecialCharactersWithPathStyleFallback()
    {
        $client = new S3Client([
            'region'      => 'us-east-1',
            'version'     => 'latest',
            'credentials' => ['key' => 'foo', 'secret'  => 'bar']
        ]);
        $command = $client->getCommand('GetObject', [
            'Bucket' => 'foobar.test.abc',
            'Key'    => '+%.a'
        ]);
        $url = $client->createPresignedRequest($command, 1342138769)->getUri();
        $this->assertEquals('/foobar.test.abc/%2B%25.a', $url->getPath());
        $query = Psr7\parse_query($url->getQuery());
        $this->assertArrayHasKey('X-Amz-Credential', $query);
        $this->assertArrayHasKey('X-Amz-Signature', $query);
    }

    public function testCreatesPresignedUrlsWithSpecialCharactersWithPathStyle()
    {
        $client = new S3Client([
            'region'      => 'us-east-1',
            'version'     => 'latest',
            'credentials' => ['key' => 'foo', 'secret'  => 'bar'],
            'use_path_style_endpoint' => true,
        ]);
        $command = $client->getCommand('GetObject', [
            'Bucket' => 'foobar.test.abc',
            'Key'    => '+%.a'
        ]);
        $url = $client->createPresignedRequest($command, 1342138769)->getUri();
        $this->assertEquals('/foobar.test.abc/%2B%25.a', $url->getPath());
        $query = Psr7\parse_query($url->getQuery());
        $this->assertArrayHasKey('X-Amz-Credential', $query);
        $this->assertArrayHasKey('X-Amz-Signature', $query);
    }

    public function testRegistersStreamWrapper()
    {
        $s3 = $this->getTestClient('S3', ['region' => 'us-east-1']);
        $s3->registerStreamWrapper();
        $this->assertContains('s3', stream_get_wrappers());
        stream_wrapper_unregister('s3');
    }

    public function doesExistProvider()
    {
        return [
            ['foo', null, true, []],
            ['foo', 'bar', true, []],
            ['foo', null, true, $this->getS3ErrorMock('AccessDenied', 403)],
            ['foo', 'bar', true, $this->getS3ErrorMock('AccessDenied', 403)],
            ['foo', null, false, $this->getS3ErrorMock('Foo', 401)],
            ['foo', 'bar', false, $this->getS3ErrorMock('Foo', 401)],
            ['foo', null, -1, $this->getS3ErrorMock('Foo', 500)],
            ['foo', 'bar', -1, $this->getS3ErrorMock('Foo', 500)],
        ];
    }

    private function getS3ErrorMock($errCode, $statusCode)
    {
        $context = [
            'code' => $errCode,
            'response' => new Response($statusCode),
        ];
        return new S3Exception('', new Command('mockCommand'), $context);
    }

    /**
     * @dataProvider doesExistProvider
     */
    public function testsIfExists($bucket, $key, $exists, $result)
    {
        /** @var S3Client $s3 */
        $s3 = $this->getTestClient('S3', ['region' => 'us-east-1']);
        $this->addMockResults($s3, [$result]);
        try {
            if ($key) {
                $this->assertSame($exists, $s3->doesObjectExist($bucket, $key));
            } else {
                $this->assertSame($exists, $s3->doesBucketExist($bucket));
            }
        } catch (\Exception $e) {
            $this->assertEquals(-1, $exists);
        }
    }

    public function testReturnsObjectUrl()
    {
        $s3 = $this->getTestClient('S3', [
            'region'      => 'us-east-1',
            'credentials' => false
        ]);
        $this->assertEquals('https://foo.s3.amazonaws.com/bar', $s3->getObjectUrl('foo', 'bar'));
    }

    public function testReturnsObjectUrlWithPathStyleFallback()
    {
        $s3 = $this->getTestClient('S3', [
            'region'      => 'us-east-1',
            'credentials' => false,
        ]);
        $this->assertEquals('https://s3.amazonaws.com/foo.baz/bar', $s3->getObjectUrl('foo.baz', 'bar'));
    }

    public function testReturnsObjectUrlWithPathStyle()
    {
        $s3 = $this->getTestClient('S3', [
            'region'      => 'us-east-1',
            'credentials' => false,
            'use_path_style_endpoint' => true
        ]);
        $this->assertEquals('https://s3.amazonaws.com/foo/bar', $s3->getObjectUrl('foo', 'bar'));
    }

    public function testReturnsObjectUrlViaPath()
    {
        /** @var S3Client $s3 */
        $s3 = $this->getTestClient('S3', [
            'region'      => 'us-east-1',
            'credentials' => false
        ]);
        $this->assertEquals(
            'https://foo.s3.amazonaws.com/bar',
            $s3->getObjectUrl('foo', 'bar')
        );
    }

    public function testReturnsObjectUrlViaPathWithPathStyleFallback()
    {
        /** @var S3Client $s3 */
        $s3 = $this->getTestClient('S3', [
            'region'      => 'us-east-1',
            'credentials' => false
        ]);
        $this->assertEquals(
            'https://s3.amazonaws.com/foo.baz/bar',
            $s3->getObjectUrl('foo.baz', 'bar')
        );
    }

    public function testReturnsObjectUrlViaPathWithPathStyle()
    {
        /** @var S3Client $s3 */
        $s3 = $this->getTestClient('S3', [
            'region'      => 'us-east-1',
            'credentials' => false,
            'use_path_style_endpoint' => true
        ]);
        $this->assertEquals(
            'https://s3.amazonaws.com/foo.baz/bar',
            $s3->getObjectUrl('foo.baz', 'bar')
        );
    }

    /**
     * @expectedException \RuntimeException
     */
    public function testEnsuresPrefixOrRegexSuppliedForDeleteMatchingObjects()
    {
        /** @var S3Client $client */
        $client = $this->getTestClient('S3');
        $client->deleteMatchingObjects('foo');
    }

    public function testDeletesMatchingObjectsByPrefixAndRegex()
    {
        /** @var S3Client $client */
        $client = $this->getTestClient('S3');
        $client->getHandlerList()->setHandler(function ($c, $r) {
            $this->assertEquals('bucket', $c['Bucket']);
            return Promise\promise_for(new Result([
                'IsTruncated' => false,
                'Marker' => '',
                'Contents' => [
                    ['Key' => 'foo/bar'],
                    ['Key' => 'foo/bar/baz'],
                    ['Key' => 'foo/test'],
                    ['Key' => 'foo/bar/bam'],
                    ['Key' => 'foo/bar/001'],
                    ['Key' => 'foo/other']
                ]
            ]));
        });

        $agg = [];
        $client->deleteMatchingObjects('bucket', 'foo/bar/', '/^foo\/bar\/[a-z]+$/', [
            'before' => function ($cmd) use (&$agg) {
                foreach ($cmd['Delete']['Objects'] as $k) {
                    $agg[] = $k['Key'];
                }
            }
        ]);

        $this->assertEquals(['foo/bar/baz', 'foo/bar/bam'], $agg);
    }

    /**
     * @expectedException \RuntimeException
     * @expectedExceptionMessage Mock queue is empty. Trying to send a PutObject
     */
    public function testProxiesToTransferObjectPut()
    {
        $client = $this->getTestClient('S3');
        $client->uploadDirectory(__DIR__, 'test');
    }

    /**
     * @expectedException \RuntimeException
     * @expectedExceptionMessage Mock queue is empty. Trying to send a ListObjects
     */
    public function testProxiesToTransferObjectGet()
    {
        $client = $this->getTestClient('S3');
        $client->downloadBucket(__DIR__, 'test');
    }

    /**
     * @expectedException \RuntimeException
     * @expectedExceptionMessage Mock queue is empty. Trying to send a PutObject
     */
    public function testProxiesToObjectUpload()
    {
        $client = $this->getTestClient('S3');
        $client->upload('bucket', 'key', 'body');
    }

    /**
     * @expectedException \RuntimeException
     * @expectedExceptionMessage Mock queue is empty. Trying to send a HeadObject
     */
    public function testProxiesToObjectCopy()
    {
        $client = $this->getTestClient('S3');
        $client->copy('from-bucket', 'fromKey', 'to-bucket', 'toKey');
    }

    /**
     * @dataProvider getTestCasesForLocationConstraints
     */
    public function testAddsLocationConstraintAutomatically($region, $target, $command, $contains)
    {
        $client = $this->getTestClient('S3', ['region' => $region]);
        $params = ['Bucket' => 'foo'];
        if ($region !== $target) {
            $params['CreateBucketConfiguration'] = ['LocationConstraint' => $target];
        }
        $command = $client->getCommand($command, $params);

        $text = "<LocationConstraint>{$target}</LocationConstraint>";
        $body = (string) \Aws\serialize($command)->getBody();
        if ($contains) {
            $this->assertContains($text, $body);
        } else {
            $this->assertNotContains($text, $body);
        }
    }

    public function getTestCasesForLocationConstraints()
    {
        return [
            ['us-west-2', 'us-west-2', 'CreateBucket', true],
            ['us-east-1', 'us-east-1', 'CreateBucket', false],
            ['us-west-2', 'us-west-2', 'HeadBucket',   false],
            ['us-west-2', 'eu-west-1', 'CreateBucket', true],
            ['us-west-2', 'us-east-1', 'CreateBucket', false],
        ];
    }

    public function testSaveAsParamAddsSink()
    {
        $client = $this->getTestClient('S3', [
            'http_handler' => function ($request, array $options) {
                $this->assertArrayHasKey('sink', $options);
                return Promise\promise_for(
                    new Psr7\Response(200, [], 'sink=' . $options['sink'])
                );
            }
        ]);

        $result = $client->getObject([
            'Bucket' => 'foo',
            'Key'    => 'bar',
            'SaveAs' => 'baz',
        ]);

        $this->assertEquals('sink=baz', (string) $result['Body']);
    }

    public function testRequestSucceedsWithColon()
    {
        $key = 'aaa:bbb';
        $s3 = $this->getTestClient('S3', [
            'http_handler' => function (RequestInterface $request) use ($key) {
                $this->assertContains(
                    urlencode($key),
                    (string) $request->getUri()
                );

                return Promise\promise_for(new Psr7\Response);
            }
        ]);

        $s3->getObject([
            'Bucket' => 'bucket',
            'Key'    => $key,
        ]);
    }

    public function testRetriesConnectionErrors()
    {
        $retries = 11;
        $client = new S3Client([
            'version' => 'latest',
            'region' => 'us-west-2',
            'retries' => $retries,
            'http_handler' => function () use (&$retries) {
                if (0 === --$retries) {
                    return new FulfilledPromise(new Response);
                }

                return new RejectedPromise([
                    'connection_error' => true,
                    'exception' => $this->getMockBuilder(ConnectException::class)
                        ->disableOriginalConstructor()
                        ->getMock(),
                    'response' => null,
                ]);
            },
        ]);

        $client->headBucket([
            'Bucket' => 'bucket',
        ]);

        $this->assertEquals(0, $retries);
    }

    /**
     * @dataProvider successErrorResponseProvider
     *
     * @param Response $failingSuccess
     * @param string   $operation
     * @param array    $payload
     */
    public function testRetries200Errors(
        Response $failingSuccess,
        $operation,
        array $payload
    ) {
        $retries = 11;
        $client = new S3Client([
            'version' => 'latest',
            'region' => 'us-west-2',
            'retries' => $retries,
            'http_handler' => function () use (&$retries, $failingSuccess) {
                if (0 === --$retries) {
                    return new FulfilledPromise(new Response(
                        200,
                        [],
                        $this->getWellFormedXml()
                    ));
                }

                return new FulfilledPromise($failingSuccess);
            },
        ]);

        $client->{$operation}($payload);

        $this->assertEquals(0, $retries);
    }

    public function successErrorResponseProvider()
    {
        return [
            [
                new Response(200, [], $this->getErrorXml()),
                'copyObject',
                [
                    'Bucket' => 'foo',
                    'Key' => 'bar',
                    'CopySource' => 'baz',
                ],
            ],
            [
                new Response(200, [], $this->getErrorXml()),
                'uploadPartCopy',
                [
                    'PartNumber' => 1,
                    'UploadId' => PHP_INT_SIZE,
                    'Bucket' => 'foo',
                    'Key' => 'bar',
                    'CopySource' => 'baz',
                ],
            ],
            [
                new Response(200, [], $this->getErrorXml()),
                'completeMultipartUpload',
                [
                    'UploadId' => PHP_INT_SIZE,
                    'Bucket' => 'foo',
                    'Key' => 'bar',
                ],
            ],
            [
                new Response(200, [], $this->getMalformedXml()),
                'listObjects',
                [
                    'Bucket' => 'foo',
                ],
            ],
        ];
    }

    private function getErrorXml()
    {
        return <<<EOXML
<?xml version="1.0" encoding="UTF-8"?>
<Error>
  <Code>InternalError</Code>
  <Message>We encountered an internal error. Please try again.</Message>
  <RequestId>656c76696e6727732072657175657374</RequestId>
  <HostId>Uuag1LuByRx9e6j5Onimru9pO4ZVKnJ2Qz7/C1NPcfTWAtRPfTaOFg==</HostId>
</Error>
EOXML;
    }

    private function getMalformedXml()
    {
        return <<<EOXML
<?xml version="1.0" encoding="UTF-8"?>
<ListBucketResult xmlns="http://s3.amazonaws.com/doc/2006-03-01/">
    <Name>jmtestbucket2</Name>
    <Prefix></Prefix>
    <Marker></Marker>
    <MaxKeys>1000</MaxKeys>
    <Delimiter>/</Delimiter>
    <IsTruncated>false</IsTruncated>
    <Contents>
        <Key>&lt;</Key>
        <LastModified>2015-09-03T23:51:29.000Z</LastModified>
        <ETag>&quot;af1ed9909386b6116bda14403ff5f72e&quot;</ETag>
        <Size>10</Size>
EOXML;
    }

    private function getWellFormedXml()
    {
        return '<?xml version="1.0" encoding="UTF-8"?><node></node>';
    }

    /**
     * @expectedException \Aws\S3\Exception\S3Exception
     * @expectedExceptionMessageRegExp /Your socket connection to the server/
     */
    public function testClientSocketTimeoutErrorsAreNotRetriedIndefinitely()
    {
        $retries = 11;
        $client = new S3Client([
            'version' => 'latest',
            'region' => 'us-west-2',
            'retries' => $retries,
            'http_handler' => function () {
                return new RejectedPromise([
                    'connection_error' => false,
                    'exception' => $this->getMockBuilder(RequestException::class)
                        ->disableOriginalConstructor()
                        ->getMock(),
                    'response' => new Response(400, [], $this->getSocketTimeoutResponse()),
                ]);
            },
        ]);

        $client->putObject([
            'Bucket' => 'bucket',
            'Key' => 'key',
            'Body' => Psr7\stream_for('x'),
        ]);
    }

    private function getSocketTimeoutResponse()
    {
        return <<<EOXML
<?xml version="1.0" encoding="UTF-8"?>
<Error>
    <Code>RequestTimeout</Code>
    <Message>Your socket connection to the server was not read from or written to within the timeout period. Idle connections will be closed.</Message>
    <RequestId>REQUEST_ID</RequestId>
    <HostId>HOST_ID</HostId>
</Error>
EOXML;
    }

    public function testNetworkingErrorsAreRetriedOnIdempotentCommands()
    {
        $networkingError = $this->getMockBuilder(RequestException::class)
            ->disableOriginalConstructor()
            ->setMethods([])
            ->getMock();

        $retries = 11;
        $client = new S3Client([
            'version' => 'latest',
            'region' => 'us-west-2',
            'retries' => $retries,
            'http_handler' => function () use (&$retries, $networkingError) {
                if (0 === --$retries) {
                    return new FulfilledPromise(new Response);
                }

                return new RejectedPromise([
                    'connection_error' => false,
                    'exception' => $networkingError,
                    'response' => null,
                ]);
            },
        ]);

        $client->putObject([
            'Bucket' => 'bucket',
            'Key' => 'key',
        ]);

        $this->assertEquals(0, $retries);
    }

    /**
     * @expectedException \Aws\S3\Exception\S3Exception
     * @expectedExceptionMessageRegExp /CompleteMultipartUpload/
     */
    public function testNetworkingErrorsAreNotRetriedOnNonIdempotentCommands()
    {
        $networkingError = $this->getMockBuilder(RequestException::class)
            ->disableOriginalConstructor()
            ->setMethods([])
            ->getMock();

        $retries = 11;
        $client = new S3Client([
            'version' => 'latest',
            'region' => 'us-west-2',
            'retries' => $retries,
            'http_handler' => function () use (&$retries, $networkingError) {
                if (0 === --$retries) {
                    return new FulfilledPromise(new Response);
                }

                return new RejectedPromise([
                    'connection_error' => false,
                    'exception' => $networkingError,
                    'response' => null,
                ]);
            },
        ]);

        $client->completeMultipartUpload([
            'Bucket' => 'bucket',
            'Key' => 'key',
            'UploadId' => 1,
        ]);

        $this->assertEquals(0, $retries);
    }

    public function testErrorsWithUnparseableBodiesCanBeRetried()
    {
        $networkingError = $this->getMockBuilder(RequestException::class)
            ->disableOriginalConstructor()
            ->setMethods([])
            ->getMock();

        $retries = 11;
        $client = new S3Client([
            'version' => 'latest',
            'region' => 'us-west-2',
            'retries' => $retries,
            'http_handler' => function () use (&$retries, $networkingError) {
                if (0 === --$retries) {
                    return new FulfilledPromise(new Response);
                }

                return new RejectedPromise([
                    'connection_error' => false,
                    'exception' => $networkingError,
                    'response' => new Response(200, [], openssl_random_pseudo_bytes(2048)),
                ]);
            },
        ]);

        $client->getObject([
            'Bucket' => 'bucket',
            'Key' => 'key',
        ]);

        $this->assertEquals(0, $retries);
    }

    public function testListObjectsAppliesUrlEncodingWhenNoneSupplied()
    {
        $client = new S3Client([
            'version' => 'latest',
            'region' => 'us-west-2',
            'http_handler' => function (RequestInterface $request) {
                $query = Psr7\parse_query($request->getUri()->getQuery());
                $this->assertArrayHasKey('encoding-type', $query);
                $this->assertSame('url', $query['encoding-type']);

                return new FulfilledPromise(new Response);
            },
        ]);

        $client->listObjects(['Bucket' => 'bucket']);
    }

    public function testListObjectsUrlDecodesEncodedKeysWhenEncodingNotSupplied()
    {
        $client = new S3Client([
            'version' => 'latest',
            'region' => 'us-west-2',
            'http_handler' => function () {
                return new FulfilledPromise(new Response(200, [], $this->getUrlEncodedListObjectsResponse()));
            },
        ]);

        $response = $client->listObjects(['Bucket' => 'bucket']);
        $this->assertSame(',', $response['Delimiter']);
        $this->assertSame('test/yearmonth=201601/file2', $response['Marker']);
        $this->assertSame('test/yearmonth=201601/file2', $response['NextMarker']);
        $this->assertSame('test/yearmonth=201601/', $response['Prefix']);
        $this->assertSame('test/yearmonth=201601/file1', $response['Contents'][0]['Key']);
        $this->assertSame('test/yearmonth=201601/', $response['CommonPrefixes'][0]['Prefix']);
    }

    public function testListObjectsDefaultEncodingDoesNotCreateReferences()
    {
        $listObjects = $this->getUrlEncodedListObjectsResponse();
        $client = new S3Client([
            'version' => 'latest',
            'region' => 'us-west-2',
            'http_handler' => function () use ($listObjects) {
                return new FulfilledPromise(new Response(200, [], $listObjects));
            },
        ]);

        $response = $client->listObjects(['Bucket' => 'bucket']);
        $this->assertSame('test/yearmonth=201601/file1', $response['Contents'][0]['Key']);
        $this->assertSame('test/yearmonth=201601/', $response['CommonPrefixes'][0]['Prefix']);

        $listObjectsCopy = $listObjects;
        $listObjectsCopy = str_replace('file1', 'thisisatest', $listObjectsCopy);

        $client = new S3Client([
            'version' => 'latest',
            'region' => 'us-west-2',
            'http_handler' => function () use ($listObjects) {
                return new FulfilledPromise(new Response(200, [], $listObjects));
            },
        ]);
        $response = $client->listObjects(['Bucket' => 'bucket']);
        $this->assertSame('test/yearmonth=201601/file1', $response['Contents'][0]['Key']);
        $this->assertSame('test/yearmonth=201601/', $response['CommonPrefixes'][0]['Prefix']);
    }

    public function testListObjectsDoesNotUrlDecodeEncodedKeysWhenEncodingSupplied()
    {
        $client = new S3Client([
            'version' => 'latest',
            'region' => 'us-west-2',
            'http_handler' => function () {
                return new FulfilledPromise(new Response(200, [], $this->getUrlEncodedListObjectsResponse()));
            },
        ]);

        $response = $client->listObjects([
            'Bucket' => 'bucket',
            'EncodingType' => 'url',
        ]);

        $this->assertSame('%2C', $response['Delimiter']);
        $this->assertSame('test/yearmonth%3D201601/file2', $response['Marker']);
        $this->assertSame('test/yearmonth%3D201601/file2', $response['NextMarker']);
        $this->assertSame('test/yearmonth%3D201601/', $response['Prefix']);
        $this->assertSame('test/yearmonth%3D201601/file1', $response['Contents'][0]['Key']);
        $this->assertSame('test/yearmonth%3D201601/', $response['CommonPrefixes'][0]['Prefix']);
    }

    private function getUrlEncodedListObjectsResponse()
    {
        return <<<EOXML
<?xml version="1.0" encoding="UTF-8"?>
<ListBucketResult xmlns="http://s3.amazonaws.com/doc/2006-03-01/">
    <Prefix>test/yearmonth%3D201601/</Prefix>
    <Marker>test/yearmonth%3D201601/file2</Marker>
    <NextMarker>test/yearmonth%3D201601/file2</NextMarker>
    <Delimiter>%2C</Delimiter>
    <EncodingType>url</EncodingType>
    <Contents>
        <Key>test/yearmonth%3D201601/file1</Key>
    </Contents>
    <CommonPrefixes>
        <Prefix>test/yearmonth%3D201601/</Prefix>
    </CommonPrefixes>
</ListBucketResult>
EOXML;
    }

    public function testHeadObjectDisablesContentDecodingByDefault()
    {
        $client = new S3Client([
            'version' => 'latest',
            'region' => 'us-west-2',
            'http_handler' => function (RequestInterface $r, array $opts = []) {
                $this->assertArrayHasKey('decode_content', $opts);
                $this->assertFalse($opts['decode_content']);

                return Promise\promise_for(new Response);
            }
        ]);

        $client->headObject(['Bucket' => 'bucket', 'Key' => 'key']);
    }

    public function testContentDecodingCanBeDisabled()
    {
        $client = new S3Client([
            'version' => 'latest',
            'region' => 'us-west-2',
            'http' => ['decode_content' => false],
            'http_handler' => function (RequestInterface $r, array $opts = []) {
                $this->assertArrayHasKey('decode_content', $opts);
                $this->assertFalse($opts['decode_content']);

                return Promise\promise_for(new Response);
            }
        ]);

        $client->getObject(['Bucket' => 'bucket', 'Key' => 'key']);
    }

    public function testContentDecodingCanBeDisabledOnCommands()
    {
        $client = new S3Client([
            'version' => 'latest',
            'region' => 'us-west-2',
            'http_handler' => function (RequestInterface $r, array $opts = []) {
                $this->assertArrayHasKey('decode_content', $opts);
                $this->assertFalse($opts['decode_content']);

                return Promise\promise_for(new Response);
            }
        ]);

        $client->getObject([
            'Bucket' => 'bucket',
            'Key' => 'key',
            '@http' => ['decode_content' => false],
        ]);
    }

    public function testCanDetermineRegionOfBucket()
    {
        $client = new S3Client([
            'region' => 'us-west-2',
            'version' => 'latest',
            'http_handler' => function () {
                return new FulfilledPromise(new Response(301, [
                    'X-Amz-Bucket-Region' => 'alderaan-north-1',
                ]));
            },
        ]);
        $this->assertSame('alderaan-north-1', $client->determineBucketRegion('bucket'));

        $client = new S3Client([
            'region' => 'us-west-2',
            'version' => 'latest',
            'http_handler' => function() {
                return new RejectedPromise([
                    'connection_error' => false,
                    'exception' => $this->getMockBuilder(AwsException::class)
                        ->disableOriginalConstructor()
                        ->getMock(),
                    'response' => new Response(400, [
                        'X-Amz-Bucket-Region' => 'us-west-2',
                    ]),
                ]);
            },
        ]);
        $this->assertSame('us-west-2', $client->determineBucketRegion('bucket'));
    }

    /**
     * @expectedException \Aws\Exception\AwsException
     */
    public function testDetermineBucketRegionExposeException()
    {
        $client = new S3Client([
            'region' => 'us-west-2',
            'version' => 'latest',
            'http_handler' => function() {
                return new RejectedPromise([
                    'connection_error' => false,
                    'exception' => $this->getMockBuilder(AwsException::class)
                        ->disableOriginalConstructor()
                        ->getMock(),
                    'response' => null,
                ]);
            },
        ]);
        $client->determineBucketRegion('bucket');
    }

    public function testAppliesS3EndpointMiddlewareDualstackAccelerate()
    {
        // test applies s3-accelerate.dualstack for valid operations
        $handler = function (RequestInterface $req) {
            $this->assertSame(
                'bucket.s3-accelerate.dualstack.amazonaws.com',
                $req->getUri()->getHost()
            );
            $this->assertSame(
                '/key',
                $req->getUri()->getPath()
            );
            return Promise\promise_for(new Response);
        };

        $accelerateClient = new S3Client([
            'version' => 'latest',
            'region' => 'us-west-2',
            'use_accelerate_endpoint' => true,
            'use_dual_stack_endpoint' => true,
            'http_handler' => $handler,
        ]);
        $accelerateClient->getObject([
            'Bucket' => 'bucket',
            'Key' => 'key'
        ]);

        $client = new S3Client([
            'version' => 'latest',
            'region' => 'us-west-2',
            'http_handler' => $handler,
        ]);
        $client->getObject([
            'Bucket' => 'bucket',
            'Key' => 'key',
            '@use_accelerate_endpoint' => true,
            '@use_dual_stack_endpoint' => true,
        ]);
    }

    public function testAppliesS3EndpointMiddlewareDualstackInvalidAccelerate()
    {
        // test applies dualstack solo for invalid accelerate operations
        // when both endpoint is enabled
        $handler = function (RequestInterface $req) {
            $this->assertSame(
                'bucket.s3.dualstack.us-west-2.amazonaws.com',
                $req->getUri()->getHost()
            );
            $this->assertSame(
                '/',
                $req->getUri()->getPath()
            );
            return Promise\promise_for(new Response);
        };

        $accelerateClient = new S3Client([
            'version' => 'latest',
            'region' => 'us-west-2',
            'use_accelerate_endpoint' => true,
            'use_dual_stack_endpoint' => true,
            'http_handler' => $handler,
        ]);
        $accelerateClient->createBucket([
            'Bucket' => 'bucket',
        ]);

        $client = new S3Client([
            'version' => 'latest',
            'region' => 'us-west-2',
            'http_handler' => $handler,
        ]);
        $client->createBucket([
            'Bucket' => 'bucket',
            '@use_accelerate_endpoint' => true,
            '@use_dual_stack_endpoint' => true,
        ]);
    }

    public function testAppliesS3EndpointMiddlewareDualstackInvalidAccelerateWithPathStyle()
    {
        // test applies dualstack solo for invalid accelerate operations
        // when both endpoint is enabled and forcing path style
        $handler = function (RequestInterface $req) {
            $this->assertSame(
                's3.dualstack.us-west-2.amazonaws.com',
                $req->getUri()->getHost()
            );
            return Promise\promise_for(new Response);
        };

        $accelerateClient = new S3Client([
            'version' => 'latest',
            'region' => 'us-west-2',
            'use_accelerate_endpoint' => true,
            'use_dual_stack_endpoint' => true,
            'use_path_style_endpoint' => true,
            'http_handler' => $handler,
        ]);
        $accelerateClient->createBucket([
            'Bucket' => 'bucket',
        ]);

        $client = new S3Client([
            'version' => 'latest',
            'region' => 'us-west-2',
            'http_handler' => $handler,
        ]);
        $client->createBucket([
            'Bucket' => 'bucket',
            '@use_accelerate_endpoint' => true,
            '@use_dual_stack_endpoint' => true,
            '@use_path_style_endpoint' => true,
        ]);
    }

    public function testAppliesS3EndpointMiddlewareAccelerate()
    {
        // test applies s3-accelerate for valid operations
        $handler = function (RequestInterface $req) {
            $this->assertSame(
                'bucket.s3-accelerate.amazonaws.com',
                $req->getUri()->getHost()
            );
            return Promise\promise_for(new Response);
        };

        $accelerateClient = new S3Client([
            'version' => 'latest',
            'region' => 'us-west-2',
            'use_accelerate_endpoint' => true,
            'http_handler' => $handler,
        ]);
        $accelerateClient->getObject([
            'Bucket' => 'bucket',
            'Key' => 'key'
        ]);

        $client = new S3Client([
            'version' => 'latest',
            'region' => 'us-west-2',
            'http_handler' => $handler,
        ]);
        $client->getObject([
            'Bucket' => 'bucket',
            'Key' => 'key',
            '@use_accelerate_endpoint' => true,
        ]);
    }

    public function testAppliesS3EndpointMiddlewareDualstack()
    {
        // test applies dualstack
        $handler = function (RequestInterface $req) {
            $this->assertSame(
                'bucket.s3.dualstack.us-west-2.amazonaws.com',
                $req->getUri()->getHost()
            );
            $this->assertSame(
                '/',
                $req->getUri()->getPath()
            );
            return Promise\promise_for(new Response);
        };

        $dualStackClient = new S3Client([
            'version' => 'latest',
            'region' => 'us-west-2',
            'use_dual_stack_endpoint' => true,
            'http_handler' => $handler,
        ]);
        $dualStackClient->createBucket([
            'Bucket' => 'bucket',
        ]);

        $client = new S3Client([
            'version' => 'latest',
            'region' => 'us-west-2',
            'http_handler' => $handler,
        ]);
        $client->createBucket([
            'Bucket' => 'bucket',
            '@use_dual_stack_endpoint' => true,
        ]);
    }

    public function testAppliesS3EndpointMiddlewareDualstackWithPathStyle()
    {
        // test applies dualstack with path style
        $handler = function (RequestInterface $req) {
            $this->assertSame(
                's3.dualstack.us-west-2.amazonaws.com',
                $req->getUri()->getHost()
            );
            $this->assertSame(
                '/bucket',
                $req->getUri()->getPath()
            );
            return Promise\promise_for(new Response);
        };

        $dualStackClient = new S3Client([
            'version' => 'latest',
            'region' => 'us-west-2',
            'use_dual_stack_endpoint' => true,
            'use_path_style_endpoint' => true,
            'http_handler' => $handler,
        ]);
        $dualStackClient->createBucket([
            'Bucket' => 'bucket',
        ]);

        $client = new S3Client([
            'version' => 'latest',
            'region' => 'us-west-2',
            'http_handler' => $handler,
        ]);
        $client->createBucket([
            'Bucket' => 'bucket',
            '@use_dual_stack_endpoint' => true,
            '@use_path_style_endpoint' => true,
        ]);
    }

    /**
     * @expectedException \InvalidArgumentException
<<<<<<< HEAD
     * @expectedExceptionMessage Invalid configuration value provided for "use_arn_region"
     */
    public function testAddsUseArnRegionArgument()
=======
     * @expectedExceptionMessage Configuration parameter must either be 'legacy' or 'regional'.
     */
    public function testAddsS3RegionalEndpointArgument()
>>>>>>> d766697d
    {
        new S3Client([
            'region' => 'us-east-1',
            'version' => 'latest',
<<<<<<< HEAD
            'use_arn_region' => 'trigger exception'
        ]);
    }

    public function testAddsUseArnRegionCacheArgument()
    {
        // Create cache object
        $cache = new LruArrayCache();
        $cache->set('aws_s3_use_arn_region_config', new Configuration(true));

        // Create client using cached use_arn_region config
        $client = new S3Client([
            'region' => 'us-east-1',
            'version' => 'latest',
            'use_arn_region' => $cache,
            'handler' => function (CommandInterface $cmd, RequestInterface $req) {
                $this->assertEquals(
                    'myendpoint-123456789012.s3-accesspoint.us-west-2.amazonaws.com',
                    $req->getUri()->getHost()
                );
                $this->assertEquals(
                    '/Bar/Baz',
                    $req->getUri()->getPath()
                );
                return new Result([]);
            },
        ]);

        $command = $client->getCommand(
            'GetObject',
            [
                'Bucket' => 'arn:aws:s3:us-west-2:123456789012:accesspoint:myendpoint',
                'Key' => 'Bar/Baz',
            ]
        );
        $client->execute($command);
    }

    public function testCopyOperationCorrectlyPopulates()
    {
        $client = new S3Client([
            'region' => 'us-west-2',
            'version' => 'latest',
            'handler' => function (CommandInterface $cmd, RequestInterface $req) {
                $this->assertEquals(
                    'myendpoint-123456789012.s3-accesspoint.us-west-2.amazonaws.com',
                    $req->getUri()->getHost()
                );
                $this->assertEquals(
                    '/copied-object',
                    $req->getUri()->getPath()
                );
                $this->assertEquals(
                    'arn:aws:s3:us-west-2:1234567890123:accesspoint:my-my/finks-object',
                    $req->getHeader('x-amz-copy-source')[0]
                );
                return new Result([]);
            },
        ]);

        $command = $client->getCommand(
            'CopyObject',
            [
                'Bucket' => 'arn:aws:s3:us-west-2:123456789012:accesspoint:myendpoint',
                'Key' => 'copied-object',
                'CopySource' => 'arn:aws:s3:us-west-2:1234567890123:accesspoint:my-my/finks-object'
            ]
        );
        $client->execute($command);
=======
            's3_us_east_1_regional_endpoint' => 'trigger_exception'
        ]);
    }

    public function testAddsS3RegionalEndpointsCacheArgument()
    {
        // Create cache object
        $cache = new LruArrayCache();
        $cache->set('aws_sts_regional_endpoints_config', new Configuration('regional'));
        // Create client using cached endpoints config
        $client = new S3Client([
            'region' => 'us-east-1',
            'version' => 'latest',
            's3_us_east_1_regional_endpoint' => $cache
        ]);
        // Get the expected Uri from the PartitionEndpointProvider
        $provider = PartitionEndpointProvider::defaultProvider([
            's3_us_east_1_regional_endpoint' => 'regional'
        ]);
        $endpoint = $provider([
            'service' => 's3',
            'region' => 'us-east-1',
        ]);
        $uri = new Uri($endpoint['endpoint']);
        $this->assertEquals($uri->getHost(), $client->getEndpoint()->getHost());
    }

    /**
     * Tests that S3 client configuration options lead to correct endpoints
     *
     * @dataProvider optionsToEndpointsCases
     * @param $options
     * @param $host
     */
    public function testResolvesOptionsToProperEndpoints($options, $host)
    {
        $client = new S3Client($options);
        $client->getHandlerList()->appendSign(
            Middleware::tap(function ($cmd, $req) use ($host) {
                $this->assertEquals($host, $req->getUri()->getHost());
            })
        );
        $client->listBuckets();
    }

    public function optionsToEndpointsCases()
    {
        $handler = function ($cmd, $req) {
            return Promise\promise_for(new Result([]));
        };
        $data = json_decode(
            file_get_contents(__DIR__ . '/../Endpoint/fixtures/s3_us_east_1_regional_endpoint.json'),
            true
        );
        $regionalProvider = new PartitionEndpointProvider(
            $data['partitions'],
            'aws',
            [
                's3_us_east_1_regional_endpoint' => 'regional',
            ]
        );
        $legacyProvider = new PartitionEndpointProvider(
            $data['partitions'],
            'aws',
            [
                's3_us_east_1_regional_endpoint' => 'legacy',
            ]
        );

        return [
            [
                [
                    'region' => 'us-east-1',
                    'version' => 'latest',
                    'handler' => $handler,
                    'endpoint_provider' => $legacyProvider,
                ],
                's3.amazonaws.com'
            ],
            [
                [
                    'region' => 'us-east-1',
                    'version' => 'latest',
                    'handler' => $handler,
                    'endpoint_provider' => $regionalProvider,
                ],
                's3.us-east-1.amazonaws.com'
            ],
            [
                [
                    'region' => 'us-west-2',
                    'version' => 'latest',
                    'handler' => $handler,
                    'endpoint_provider' => $legacyProvider,
                ],
                's3.us-west-2.amazonaws.com'
            ],
            [
                [
                    'region' => 'us-west-2',
                    'version' => 'latest',
                    'handler' => $handler,
                    'endpoint_provider' => $regionalProvider,
                ],
                's3.us-west-2.amazonaws.com'
            ],
            [
                [
                    'region' => 'us-east-1',
                    'version' => 'latest',
                    'handler' => $handler,
                    'endpoint_provider' => $legacyProvider,
                    'use_dual_stack_endpoint' => true,
                ],
                's3.dualstack.us-east-1.amazonaws.com'
            ],
            [
                [
                    'region' => 'us-east-1',
                    'version' => 'latest',
                    'handler' => $handler,
                    'endpoint_provider' => $regionalProvider,
                    'use_dual_stack_endpoint' => true,
                ],
                's3.dualstack.us-east-1.amazonaws.com'
            ],
        ];
>>>>>>> d766697d
    }
}<|MERGE_RESOLUTION|>--- conflicted
+++ resolved
@@ -2,21 +2,16 @@
 namespace Aws\Test\S3;
 
 use Aws\Command;
-<<<<<<< HEAD
 use Aws\CommandInterface;
 use Aws\Exception\AwsException;
 use Aws\LruArrayCache;
-=======
 use Aws\Endpoint\PartitionEndpointProvider;
-use Aws\Exception\AwsException;
-use Aws\LruArrayCache;
 use Aws\Middleware;
->>>>>>> d766697d
 use Aws\Result;
 use Aws\S3\Exception\S3Exception;
 use Aws\S3\RegionalEndpoint\Configuration;
 use Aws\S3\S3Client;
-use Aws\S3\UseArnRegion\Configuration;
+use Aws\S3\UseArnRegion\Configuration as UseArnRegionConfiguration;
 use Aws\Test\UsesServiceTrait;
 use GuzzleHttp\Exception\ConnectException;
 use GuzzleHttp\Exception\RequestException;
@@ -1224,20 +1219,13 @@
 
     /**
      * @expectedException \InvalidArgumentException
-<<<<<<< HEAD
      * @expectedExceptionMessage Invalid configuration value provided for "use_arn_region"
      */
     public function testAddsUseArnRegionArgument()
-=======
-     * @expectedExceptionMessage Configuration parameter must either be 'legacy' or 'regional'.
-     */
-    public function testAddsS3RegionalEndpointArgument()
->>>>>>> d766697d
     {
         new S3Client([
             'region' => 'us-east-1',
             'version' => 'latest',
-<<<<<<< HEAD
             'use_arn_region' => 'trigger exception'
         ]);
     }
@@ -1246,7 +1234,7 @@
     {
         // Create cache object
         $cache = new LruArrayCache();
-        $cache->set('aws_s3_use_arn_region_config', new Configuration(true));
+        $cache->set('aws_s3_use_arn_region_config', new UseArnRegionConfiguration(true));
 
         // Create client using cached use_arn_region config
         $client = new S3Client([
@@ -1307,7 +1295,17 @@
             ]
         );
         $client->execute($command);
-=======
+    }
+
+    /**
+     * @expectedException \InvalidArgumentException
+     * @expectedExceptionMessage Configuration parameter must either be 'legacy' or 'regional'.
+     */
+    public function testAddsS3RegionalEndpointArgument()
+    {
+        new S3Client([
+            'region' => 'us-east-1',
+            'version' => 'latest',
             's3_us_east_1_regional_endpoint' => 'trigger_exception'
         ]);
     }
@@ -1435,6 +1433,5 @@
                 's3.dualstack.us-east-1.amazonaws.com'
             ],
         ];
->>>>>>> d766697d
     }
 }