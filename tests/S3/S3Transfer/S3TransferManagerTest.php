--- conflicted
+++ resolved
@@ -39,7 +39,6 @@
 use InvalidArgumentException;
 use PHPUnit\Framework\TestCase;
 use Psr\Http\Message\RequestInterface;
-use Psr\Http\Message\ResponseInterface;
 use Psr\Http\Message\StreamInterface;
 use RuntimeException;
 
@@ -81,7 +80,6 @@
 EOF
     ];
 
-<<<<<<< HEAD
     /** @var string */
     private string $tempDir;
 
@@ -91,22 +89,16 @@
         if (!is_dir($this->tempDir)) {
             mkdir($this->tempDir, 0777, true);
         }
-=======
-    protected function setUp(): void
-    {
+
         set_error_handler(function ($errno, $errstr) {
             // Ignore trigger_error logging
         });
->>>>>>> edb5496c
     }
 
     protected function tearDown(): void
     {
-<<<<<<< HEAD
         TestsUtility::cleanUpDir($this->tempDir);
-=======
         restore_error_handler();
->>>>>>> edb5496c
     }
 
     /**
@@ -3854,7 +3846,6 @@
     /**
      * @return void
      */
-<<<<<<< HEAD
     public function testResumeDownloadFailsWithInvalidResumeFile(): void
     {
         $invalidResumeFile = $this->tempDir . 'invalid.resume';
@@ -4197,13 +4188,13 @@
 
         $manager->resumeUpload($request)->wait();
         $this->assertFileDoesNotExist($resumeFile);
-=======
+    }
+
     public function testDefaultRegionIsRequiredWhenUsingDefaultS3Client(): void
     {
         $this->expectException(S3TransferException::class);
         $this->expectExceptionMessage("When using the default S3 Client you must define a default region."
             . "\nThe config parameter is `default_region`.`");
         new S3TransferManager();
->>>>>>> edb5496c
     }
 }