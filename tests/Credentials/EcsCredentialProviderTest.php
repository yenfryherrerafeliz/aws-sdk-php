--- conflicted
+++ resolved
@@ -2,20 +2,14 @@
 namespace Aws\Test\Credentials;
 
 use Aws\Credentials\Credentials;
-<<<<<<< HEAD
-=======
 use Aws\Credentials\CredentialsInterface;
->>>>>>> fd1261a6
 use Aws\Credentials\EcsCredentialProvider;
 use Aws\Exception\CredentialsException;
 use Aws\Handler\GuzzleV6\GuzzleHandler;
 use GuzzleHttp\Client;
-<<<<<<< HEAD
+use GuzzleHttp\Exception\ConnectException;
 use GuzzleHttp\Exception\GuzzleException;
-=======
-use GuzzleHttp\Exception\ConnectException;
 use GuzzleHttp\Exception\RequestException;
->>>>>>> fd1261a6
 use GuzzleHttp\HandlerStack;
 use GuzzleHttp\Promise;
 use GuzzleHttp\Psr7;
@@ -326,7 +320,6 @@
         return new GuzzleHandler($baseClient);
     }
 
-<<<<<<< HEAD
     public function testResolveCredentialsWithAccountId()
     {
         $expiration = time() + 1000;
@@ -357,7 +350,8 @@
             self::fail($e->getMessage());
         }
 
-=======
+    }
+
     /**
      * @dataProvider successTestCases
      *
@@ -652,6 +646,5 @@
                 )
             );
         };
->>>>>>> fd1261a6
     }
 }