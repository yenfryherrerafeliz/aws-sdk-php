<?php

namespace Aws\Test\Integ;

use Aws\S3\ApplyChecksumMiddleware;
use Aws\S3\S3Transfer\Exception\S3TransferException;
use Aws\S3\S3Transfer\Models\DownloadDirectoryRequest;
use Aws\S3\S3Transfer\Models\DownloadFileRequest;
use Aws\S3\S3Transfer\Models\DownloadRequest;
use Aws\S3\S3Transfer\Models\DownloadResult;
use Aws\S3\S3Transfer\Models\ResumeDownloadRequest;
use Aws\S3\S3Transfer\Models\ResumeUploadRequest;
use Aws\S3\S3Transfer\Models\S3TransferManagerConfig;
use Aws\S3\S3Transfer\Models\UploadDirectoryRequest;
use Aws\S3\S3Transfer\Models\UploadRequest;
use Aws\S3\S3Transfer\Progress\AbstractTransferListener;
use Aws\S3\S3Transfer\Progress\TransferProgressSnapshot;
use Aws\S3\S3Transfer\S3TransferManager;
use Aws\Test\TestsUtility;
use Behat\Behat\Context\Context;
use Behat\Behat\Context\SnippetAcceptingContext;
use Behat\Behat\Tester\Exception\PendingException;
use GuzzleHttp\Psr7\Utils;
use PHPUnit\Framework\Assert;
use PHPUnit\Framework\TestCase;
use Psr\Http\Message\StreamInterface;

class S3TransferManagerContext implements Context, SnippetAcceptingContext
{
    use IntegUtils;
    use S3ContextTrait;

    const INTEG_LOG_BUCKET_PREFIX = 'aws-php-sdk-test-integ-logs';

    /**
     * @var string
     */
    private static string $tempDir;

    /**
     * @var StreamInterface|null
     */
    private StreamInterface | null $stream;

    /**
     * @BeforeSuite
     */
    public static function beforeSuiteRuns(): void {
        // Create test bucket
        self::doCreateTestBucket();
    }

    /**
     * @AfterSuite
     */
    public static function afterSuiteRuns(): void {
        // Clean up test bucket
        self::doDeleteTestBucket();
    }

    /**
     * @BeforeScenario
     */
    public function beforeScenarioRuns(): void {
        $this->stream = Utils::streamFor('');
        // Create temporary directory
        self::$tempDir = sys_get_temp_dir() . DIRECTORY_SEPARATOR . "s3-transfer-manager";
        if (is_dir(self::$tempDir)) {
            TestsUtility::cleanUpDir(self::$tempDir);
        }

        mkdir(self::$tempDir, 0777, true);
    }

    /**
     * @AfterScenario
     */
    public function afterScenarioRuns(): void {
        // Clean up temporary directory
        TestsUtility::cleanUpDir(self::$tempDir);

        // Clean up data holders
        $this->stream?->close();
        $this->stream = null;
    }

    /**
     * @Given /^I have a file (.*) with content (.*)$/
     */
    public function iHaveAFileWithContent($filename, $content): void
    {
        $fullFilePath = self::$tempDir . DIRECTORY_SEPARATOR . $filename;
        file_put_contents($fullFilePath, $content);
    }

    /**
     * @When /^I upload the file (.*) to a test bucket using the s3 transfer manager$/
     */
    public function iUploadTheFileToATestBucketUsingTheS3TransferManager($filename): void
    {
        $fullFilePath = self::$tempDir . DIRECTORY_SEPARATOR . $filename;
        $s3TransferManager = new S3TransferManager(
            self::getSdk()->createS3()
        );
        $s3TransferManager->upload(
            new UploadRequest(
                $fullFilePath,
                [
                    'Bucket' => self::getResourceName(),
                    'Key' => $filename,
                ]
            )
        )->wait();
    }

    /**
     * @Then /^the file (.*) should exist in the test bucket and its content should be (.*)$/
     */
    public function theFileShouldExistInTheTestBucketAndItsContentShouldBe(
        $filename,
        $content
    ): void
    {
        $client = self::getSdk()->createS3();
        $response = $client->getObject([
            'Bucket' => self::getResourceName(),
            'Key' => $filename,
        ]);

        Assert::assertEquals(200, $response['@metadata']['statusCode']);
        Assert::assertEquals($content, $response['Body']->getContents());
    }

    /**
     * @Given /^I have a stream with content (.*)$/
     */
    public function iHaveAStreamWithContent($content): void
    {
        $this->stream = Utils::streamFor($content);
    }

    /**
     * @When /^I do the upload to a test bucket with key (.*)$/
     */
    public function iDoTheUploadToATestBucketWithKey($key): void
    {
        $s3TransferManager = new S3TransferManager(
            self::getSdk()->createS3()
        );
        $s3TransferManager->upload(
            new UploadRequest(
                $this->stream,
                [
                    'Bucket' => self::getResourceName(),
                    'Key' => $key,
                ]
            )
        )->wait();
    }

    /**
     * @Then /^the object (.*), once downloaded from the test bucket, should match the content (.*)$/
     */
    public function theObjectOnceDownloadedFromTheTestBucketShouldMatchTheContent(
        $key,
        $content
    ): void
    {
        $client = self::getSdk()->createS3();
        $response = $client->getObject([
            'Bucket' => self::getResourceName(),
            'Key' => $key,
        ]);

        Assert::assertEquals(200, $response['@metadata']['statusCode']);
        Assert::assertEquals($content, $response['Body']->getContents());
    }

    /**
     * @Given /^I have a file with name (.*) where its content's size is (.*)$/
     */
    public function iHaveAFileWithNameWhereItsContentSSizeIs(
        $filename,
        $filesize
    ): void
    {
        $fullFilePath = self::$tempDir . DIRECTORY_SEPARATOR . $filename;
        file_put_contents($fullFilePath, str_repeat('a', (int)$filesize));
    }

    /**
     * @When /^I do upload this file with name (.*) with the specified part size of (.*)$/
     */
    public function iDoUploadThisFileWithNameWithTheSpecifiedPartSizeOf(
        $filename,
        $partsize
    ): void
    {
        $fullFilePath = self::$tempDir . DIRECTORY_SEPARATOR . $filename;
        $s3TransferManager = new S3TransferManager(
            self::getSdk()->createS3(),
            S3TransferManagerConfig::fromArray([
                'multipart_upload_threshold_bytes' => (int)$partsize,
            ])
        );
        $s3TransferManager->upload(
            new UploadRequest(
                $fullFilePath,
                [
                    'Bucket' => self::getResourceName(),
                    'Key' => $filename,
                ],
                [
                    'target_part_size_bytes' => (int)$partsize,
                ]
            )
        )->wait();
    }

    /**
     * @Given /^I want to upload a stream of size (.*)$/
     */
    public function iWantToUploadAStreamOfSize($filesize): void
    {
        $this->stream = Utils::streamFor(str_repeat('a', (int)$filesize));
    }

    /**
     * @When /^I do upload this stream with name (.*) and the specified part size of (.*)$/
     */
    public function iDoUploadThisStreamWithNameAndTheSpecifiedPartSizeOf(
        $filename,
        $partsize
    ): void
    {
        $s3TransferManager = new S3TransferManager(
            self::getSdk()->createS3(),
            S3TransferManagerConfig::fromArray([
                'multipart_upload_threshold_bytes' => (int)$partsize,
            ])
        );
        $s3TransferManager->upload(
             new UploadRequest(
                $this->stream,
                [
                    'Bucket' => self::getResourceName(),
                    'Key' => $filename,
                ],
                [
                    'target_part_size_bytes' => (int)$partsize,
                ]
            )
        )->wait();
    }

    /**
     * @Then /^the object with name (.*) should have a total of (.*) parts and its size must be (.*)$/
     */
    public function theObjectWithNameShouldHaveATotalOfPartsAndItsSizeMustBe(
        $filename,
        $partnum,
        $filesize
    ): void
    {
        $partNo = 1;
        $s3Client = self::getSdk()->createS3();
        $response = $s3Client->headObject([
            'Bucket' => self::getResourceName(),
            'Key' => $filename,
            'PartNumber' => $partNo
        ]);
        Assert::assertEquals(206, $response['@metadata']['statusCode']);
        Assert::assertEquals((int)$partnum, $response['PartsCount']);
        $contentLength = $response['@metadata']['headers']['content-length'];
        $partNo++;
        while ($partNo <= (int)$partnum) {
            $response = $s3Client->headObject([
                'Bucket' => self::getResourceName(),
                'Key' => $filename,
                'PartNumber' => $partNo
            ]);
            $contentLength += $response['@metadata']['headers']['content-length'];
            $partNo++;
        }

        Assert::assertEquals((int)$filesize, $contentLength);
    }

    /**
     * @Given /^I have a file with name (.*) and its content is (.*)$/
     */
    public function iHaveAFileWithNameAndItsContentIs($filename, $content): void
    {
        $fullFilePath = self::$tempDir . DIRECTORY_SEPARATOR . $filename;
        file_put_contents($fullFilePath, $content);
    }

    /**
     * @When /^I upload this file with name (.*) by providing a custom checksum algorithm (.*)$/
     */
    public function iUploadThisFileWithNameByProvidingACustomChecksumAlgorithm(
        $filename,
        $checksumAlgorithm
    ): void
    {
        $fullFilePath = self::$tempDir . DIRECTORY_SEPARATOR . $filename;
        $s3TransferManager = new S3TransferManager(
            self::getSdk()->createS3(),
        );
        $s3TransferManager->upload(
            new UploadRequest(
                $fullFilePath,
                [
                    'Bucket' => self::getResourceName(),
                    'Key' => $filename,
                    'ChecksumAlgorithm' => $checksumAlgorithm,
                ],
            )
        )->wait();
    }

    /**
     * @Then /^the checksum from the object with name (.*) should be equals to the calculation of the object content with the checksum algorithm (.*)$/
     */
    public function theChecksumFromTheObjectWithNameShouldBeEqualsToTheCalculationOfTheObjectContentWithTheChecksumAlgorithm(
        $filename,
        $checksumAlgorithm
    ): void
    {
        $s3Client = self::getSdk()->createS3();
        $response = $s3Client->getObject([
            'Bucket' => self::getResourceName(),
            'Key' => $filename,
            'ChecksumMode' => 'ENABLED'
        ]);

        Assert::assertEquals(200, $response['@metadata']['statusCode']);
        Assert::assertEquals(
            ApplyChecksumMiddleware::getEncodedValue(
                $checksumAlgorithm,
                $response['Body']
            ),
            $response['Checksum' . strtoupper($checksumAlgorithm)]
        );
    }

    /**
     * @Given /^I have an object in S3 with name (.*) and its content is (.*)$/
     */
    public function iHaveAnObjectInS3withNameAndItsContentIs(
        $filename,
        $content
    ): void
    {
        $client = self::getSdk()->createS3();
        $client->putObject([
            'Bucket' => self::getResourceName(),
            'Key' => $filename,
            'Body' => $content,
        ]);
    }

    /**
     * @When /^I do a download of the object with name (.*)$/
     */
    public function iDoADownloadOfTheObjectWithName($filename): void
    {
        $fullFilePath = self::$tempDir . DIRECTORY_SEPARATOR . $filename;
        $s3TransferManager = new S3TransferManager(
            self::getSdk()->createS3(),
        );
        $s3TransferManager->downloadFile(new DownloadFileRequest(
            $fullFilePath,
            false,
            new DownloadRequest([
                'Bucket' => self::getResourceName(),
                'Key' => $filename,
            ])
        ))->wait();
    }

    /**
     * @Then /^the object with name (.*) should have been downloaded and its content should be (.*)$/
     */
    public function theObjectWithNameShouldHaveBeenDownloadedAndItsContentShouldBe(
        $filename,
        $content
    ): void
    {
        $fullFilePath = self::$tempDir . DIRECTORY_SEPARATOR . $filename;
        Assert::assertFileExists($fullFilePath);
        Assert::assertEquals($content, file_get_contents($fullFilePath));
    }

    /**
     * @Given /^I have an object in S3 with name (.*) and its size is (.*)$/
     */
    public function iHaveAnObjectInS3withNameAndItsSizeIs(
        $filename,
        $filesize
    ): void
    {
        $client = self::getSdk()->createS3();
        $client->putObject([
            'Bucket' => self::getResourceName(),
            'Key' => $filename,
            'Body' => str_repeat('*', (int)$filesize),
        ]);
    }

    /**
     * @When /^I download the object with name (.*) by using the (.*) multipart download type$/
     */
    public function iDownloadTheObjectWithNameByUsingTheMultipartDownloadType(
        $filename,
        $downloadType
    ): void
    {
        $fullFilePath = self::$tempDir . DIRECTORY_SEPARATOR . $filename;
        $s3TransferManager = new S3TransferManager(
            self::getSdk()->createS3(),
        );
        $s3TransferManager->downloadFile(
            new DownloadFileRequest(
                $fullFilePath,
                false,
                new DownloadRequest(
                    [
                        'Bucket' => self::getResourceName(),
                        'Key' => $filename
                    ],
                    [],
                    [
                        'multipart_download_type' => $downloadType,
                    ]
                )
            )
        )->wait();
    }

    /**
     * @Then /^the content size for the object with name (.*) should be (.*)$/
     */
    public function theContentSizeForTheObjectWithNameShouldBe(
        $filename,
        $filesize
    ): void
    {
        $fullFilePath = self::$tempDir . DIRECTORY_SEPARATOR . $filename;
        Assert::assertFileExists($fullFilePath);
        Assert::assertEquals((int)$filesize, filesize($fullFilePath));
    }

    /**
     * @Given /^I have a directory (.*) with (.*) files that I want to upload$/
     */
    public function iHaveADirectoryWithFilesThatIWantToUpload(
        $directory,
        $numfile
    ): void
    {
        $count = (int)$numfile;
        $filesDirectory = self::$tempDir . DIRECTORY_SEPARATOR . $directory;
        if (!is_dir($filesDirectory)) {
            mkdir($filesDirectory, 0777, true);
        }

        for ($i = 0; $i < $count; $i++) {
            $fullFilePath = $filesDirectory . "file" . ($i + 1) . ".txt";
            // Half files single upload and half multipart uploads
            if ($i > $count / 2) {
                file_put_contents(
                    $fullFilePath,
                    random_bytes(
                        random_int(1024 * 5, 1024 * 20)
                    )
                );
            } else {
                file_put_contents(
                    $fullFilePath,
                    random_bytes(
                        random_int(1024, 1024 * 5)
                    )
                );
            }
        }
    }

    /**
     * @When /^I upload this directory (.*) to s3$/
    */
    public function iUploadThisDirectory($directory): void
    {
        $s3TransferManager = new S3TransferManager(
            self::getSdk()->createS3(),
        );
        $s3TransferManager->uploadDirectory(
            new UploadDirectoryRequest(
                self::$tempDir,
                self::getResourceName(),
                [],
                [
                    'recursive' => true,
                ]
            )
        )->wait();
    }

    /**
     * @Then /^the files from this directory (.*) where its count should be (.*) should exist in the bucket$/
     */
    public function theFilesFromThisDirectoryWhereItsCountShouldBeShouldExistInTheBucket(
        $directory,
        $numfile
    ): void
    {
        $s3Client = self::getSdk()->createS3();
        $listObjectsResult = $s3Client->listObjectsV2([
            'Bucket' => self::getResourceName(),
            'Prefix' => $directory,
        ]);

        // Make sure request was successful
        Assert::assertEquals($listObjectsResult['@metadata']['statusCode'], 200);

        // Make sure objects count from list objects match expected
        Assert::assertEquals(
            $numfile,
            $listObjectsResult['KeyCount']
        );

        // Now lets validate file content
        foreach ($listObjectsResult['Contents'] as $object) {
            $s3Key = $object['Key'];
            $filePath = self::$tempDir . DIRECTORY_SEPARATOR . $s3Key;
            Assert::assertFileExists($filePath);
            $fileContent = file_get_contents($filePath);

            // Get object from s3 to validate its content
            $getObjectResult = $s3Client->getObject([
                'Bucket' => self::getResourceName(),
                'Key' => $s3Key,
            ]);

            // Validate the request was successful
            Assert::assertEquals(
                @$getObjectResult['@metadata']['statusCode'],
                200
            );

            // Validate file content against s3 object
            Assert::assertEquals(
                $fileContent,
                $getObjectResult['Body']->getContents()
            );
        }
    }

    /**
     * @Given /^I have a total of (.*) objects in a bucket prefixed with (.*)$/
     */
    public function iHaveATotalOfObjectsInABucketPrefixedWith($numfile, $directory): void
    {
        $s3TransferManager = new S3TransferManager(
            self::getSdk()->createS3(),
        );

        $numFileInt = (int)$numfile;
        for ($i = 0; $i < $numFileInt; $i++) {
            $s3TransferManager->upload(
                new UploadRequest(
                    Utils::streamFor("This is a test file content #" . ($i + 1)),
                    [
                        'Bucket' => self::getResourceName(),
                        'Key' => $directory . DIRECTORY_SEPARATOR . "file" . ($i + 1) . ".txt",
                    ]
                )
            )->wait();
        }
    }

    /**
     * @When /^I download all of them into the directory (.*)$/
     */
    public function iDownloadAllOfThemIntoTheDirectory($directory): void
    {
        $fullDirectoryPath = self::$tempDir . DIRECTORY_SEPARATOR . $directory;
        if (!is_dir($fullDirectoryPath)) {
            mkdir($fullDirectoryPath, 0777, true);
        }

        $s3TransferManager = new S3TransferManager(
            self::getSdk()->createS3(),
        );
        $s3TransferManager->downloadDirectory(
            new DownloadDirectoryRequest(
                self::getResourceName(),
                $fullDirectoryPath,
                [],
                [
                    's3_prefix' => $directory . DIRECTORY_SEPARATOR,
                ]
            )
        )->wait();
    }

    /**
     * @Then /^the objects (.*) should exist as files within the directory (.*)$/
     */
    public function theObjectsShouldExistsAsFilesWithinTheDirectory(
        $numfile,
        $directory
    ): void
    {
        $fullDirectoryPath = self::$tempDir . DIRECTORY_SEPARATOR . $directory;
        $s3Client = self::getSdk()->createS3();

        // Get list of objects from S3
        $objects = $s3Client->getPaginator('ListObjectsV2', [
            'Bucket' => self::getResourceName(),
            'Prefix' => $directory . DIRECTORY_SEPARATOR,
        ]);

        $count = 0;
        foreach ($objects as $page) {
            if (isset($page['Contents'])) {
                foreach ($page['Contents'] as $object) {
                    $key = $object['Key'];
                    $fileName = basename($key);
                    $localFilePath = $fullDirectoryPath . DIRECTORY_SEPARATOR . $fileName;

                    // Verify the file was downloaded locally
                    Assert::assertFileExists($localFilePath);

                    // Verify content matches S3 object
                    $s3Response = $s3Client->getObject([
                        'Bucket' => self::getResourceName(),
                        'Key' => $key,
                    ]);
                    $s3Content = $s3Response['Body']->getContents();
                    $localContent = file_get_contents($localFilePath);
                    Assert::assertEquals($s3Content, $localContent);

                    $count++;
                }
            }
        }

        Assert::assertEquals((int)$numfile, $count);
    }

    /**
     * @Given /^I am uploading the file (.*) with size (.*)$/
     */
    public function iAmUploadingTheFileWithSize($file, $size): void
    {
        $fullFilePath = self::$tempDir . DIRECTORY_SEPARATOR . $file;
        file_put_contents($fullFilePath, str_repeat('*', (int)$size));
    }

    /**
     * @When /^I upload the file (.*) using multipart upload and fails at part number (.*)$/
     */
    public function iUploadTheFileUsingMultipartUploadAndFailsAtPartNumber(
        $file,
        $partNumberFail
    ): void
    {
        // Disable warning from error_log
        $currentLogIni = ini_get('error_log');
        ini_set('error_log', '0');

        $fullFilePath = self::$tempDir . DIRECTORY_SEPARATOR . $file;
        $s3TransferManager = new S3TransferManager(
            self::getSdk()->createS3()
        );
        $transferListener = new class((int)$partNumberFail) extends AbstractTransferListener {
            private int $partNumber;
            private int $partNumberFail;

            public function __construct(int $partNumberFail) {
                $this->partNumberFail = $partNumberFail;
                $this->partNumber = 0;
            }

            public function bytesTransferred(array $context): bool
            {
                $this->partNumber++;
                if ($this->partNumber === $this->partNumberFail) {
                    throw new S3TransferException(
                        "Transfer failed at part number {$this->partNumber} failed"
                    );
                }

                return true;
            }
        };

        // To make sure transferFail is called
        $testCase = new class extends TestCase {};
        $transferListener2 = $testCase->getMockBuilder(
            AbstractTransferListener::class
        )->getMock();
        $transferListener2->expects($testCase->once())->method('transferInitiated');
        $transferListener2->expects($testCase->once())->method('transferFail');

        try {
            $s3TransferManager->upload(
                new UploadRequest(
                    $fullFilePath,
                    [
                        'Bucket' => self::getResourceName(),
                        'Key' => $file,
                    ],
                    [],
                    [
                        $transferListener,
                        $transferListener2
                    ]
                )
            )->wait();

            // If we reach here, the test should fail because exception was expected
            Assert::fail("Expected `S3TransferException` was not thrown");

        } catch (S3TransferException $exception) {
            Assert::assertEquals(
                "Transfer failed at part number {$partNumberFail} failed",
                $exception->getMessage(),
            );
        } catch (\Exception $e) {
            Assert::fail("Unexpected exception type: " . get_class($e) . " - " . $e->getMessage());
<<<<<<< HEAD
=======
        } finally {
            // Restore error logging
            ini_set('error_log', $currentLogIni);
>>>>>>> edb5496c
        }
    }

    /**
     * @Then /^The multipart upload should have been aborted for file (.*)$/
     */
    public function theMultipartUploadShouldHaveBeenAbortedForFile($file): void
    {
        $client = self::getSdk()->createS3();
        $inProgressMultipartUploads = $client->listMultipartUploads([
            'Bucket' => self::getResourceName(),
        ]);

        // Make sure that, if there are in progress multipart uploads,
        // none are for the file being uploaded in this test.
        $multipartUploadCount = 0;
        if (isset($inProgressMultipartUploads['Uploads'])) {
            foreach ($inProgressMultipartUploads['Uploads'] as $upload) {
                if ($upload['Key'] === $file) {
                    $multipartUploadCount++;
                }
            }
        }

        Assert::assertEquals(0, $multipartUploadCount,
            "Expected no in-progress multipart uploads for file: {$file}");
    }

    /**
     * @Given /^I have a file (.*) to be uploaded of size (.*)$/
     */
    public function iHaveAFileToBeUploadedOfSize($file, $size): void
    {
        $fullFilePath = self::$tempDir . DIRECTORY_SEPARATOR . $file;
        file_put_contents($fullFilePath, str_repeat('*', (int)$size));
    }

    /**
     * @When /^I upload the file (.*) with custom checksum algorithm (.*)$/
     */
    public function iUploadTheFileWithCustomChecksumAlgorithm(
        $file,
        $algorithm
    ): void
    {
        $fullFilePath = self::$tempDir . DIRECTORY_SEPARATOR . $file;
        $s3TransferManager = new S3TransferManager(
            self::getSdk()->createS3()
        );
        $s3TransferManager->upload(
            new UploadRequest(
                $fullFilePath,
                [
                    'Bucket' => self::getResourceName(),
                    'Key' => $file,
                    'ChecksumAlgorithm' => strtoupper($algorithm),
                ],
                [
                    'multipart_upload_threshold_bytes' => 1024 * 1024 * 5,
                ]
            )
        )->wait();
    }

    /**
     * @Then /^The checksum validation with algorithm (.*) for file (.*) should succeed$/
     */
    public function theChecksumValidationWithAlgorithmForFileShouldSucceed(
        $algorithm,
        $file
    ): void
    {
        $s3TransferManager = new S3TransferManager(
            self::getSdk()->createS3()
        );
        $downloadResult = $s3TransferManager->download(
            new DownloadRequest(
                source: [
                    'Bucket' => self::getResourceName(),
                    'Key' => $file,
                ],
                config: [
                    'response_checksum_validation' => 'when_supported'
                ]
            )
        )->wait();

        Assert::assertEqualsIgnoringCase(
            $algorithm,
            $downloadResult['ChecksumValidated'],
        );
    }

    /**
     * @When /^I upload the file (.*) with custom checksum (.*) and algorithm (.*)$/
     */
    public function iUploadTheFileWithCustomChecksumAndAlgorithm(
        $file,
        $checksum,
        $algorithm
    ): void
    {
        $fullFilePath = self::$tempDir . DIRECTORY_SEPARATOR . $file;
        $s3TransferManager = new S3TransferManager(
            self::getSdk()->createS3()
        );
        $s3TransferManager->upload(
            new UploadRequest(
                $fullFilePath,
                [
                    'Bucket' => self::getResourceName(),
                    'Key' => $file,
                    'Checksum'.strtoupper($algorithm) => $checksum,
                ],
                [
                    'multipart_upload_threshold_bytes' => 1024 * 1024 * 5,
                ]
            )
        )->wait();
    }

    /**
     * @Then /^The checksum validation with checksum (.*) and algorithm (.*) for file (.*) should succeed$/
     */
    public function theChecksumValidationWithChecksumAndAlgorithmForFileShouldSucceed(
        $checksum,
        $algorithm,
        $file
    ): void
    {
        $s3Client = self::getSdk()->createS3();
        $getObjectAttributesResult = $s3Client->getObjectAttributes([
            'Bucket' => self::getResourceName(),
            'Key' => $file,
            'ObjectAttributes' => [
                'Checksum'
            ]
        ]);

        // Assert the request was successful
        Assert::assertEquals(
            200,
            $getObjectAttributesResult['@metadata']['statusCode']
<<<<<<< HEAD
        );

        // Assert checksum matches to provided one
        $checksumAttributes = $getObjectAttributesResult['Checksum'];
        Assert::assertArrayHasKey(
            "Checksum".strtoupper($algorithm),
            $checksumAttributes,
        );
        Assert::assertEquals(
            $checksum,
            $checksumAttributes['Checksum'.strtoupper($algorithm)],
        );
        Assert::assertEquals(
            'FULL_OBJECT',
            $checksumAttributes['ChecksumType'],
        );
    }

    /**
     * @Given /^I have a file (.*) in S3 that requires multipart download$/
     */
    public function iHaveAFileInS3thatRequiresMultipartDownload($file): void
    {
        $s3TransferManager = new S3TransferManager(
            self::getSdk()->createS3()
        );
        // File size min bound is 16 MB in order to have a
        // failure after part number 2.
        $uploadResult = $s3TransferManager->upload(
            new UploadRequest(
                Utils::streamFor(
                    random_bytes(
                        random_int(
                            (1024 * 1024 * 8) * random_int(2, 4),
                            1024 * 1024 * 45
                        ),
                    )
                ),
                [
                    'Bucket' => self::getResourceName(),
                    'Key' => $file,
                ],
                [
                    'multipart_upload_threshold_bytes' => 1024 * 1024 * 8,
                ]
            )
        )->wait();
        Assert::assertEquals(
            200,
            $uploadResult['@metadata']['statusCode']
        );
    }

    /**
     * @When /^I try the download for file (.*), with resume enabled, it fails$/
     */
    public function iTryTheDownloadForFileWithResumeEnabledItFails($file): void
    {
        $destinationFilePath = self::$tempDir . DIRECTORY_SEPARATOR . $file;
        $s3TransferManager = new S3TransferManager(
            self::getSdk()->createS3()
        );
        $failListener = new class extends TransferListener {
            /** @var int */
            private int $failAtTransferredMb = (1024 * 1024 * 8) * 2;

            public function bytesTransferred(array $context): bool
            {
                $snapshot = $context[TransferListener::PROGRESS_SNAPSHOT_KEY];
                $transferredBytes = $snapshot->getTransferredBytes();

                if ($transferredBytes >= $this->failAtTransferredMb) {
                    throw new S3TransferException(
                        "Transfer fails at ". $this->failAtTransferredMb." bytes.",
                    );
                }

                return true;
            }
        };
        try {
            $s3TransferManager->downloadFile(
                new DownloadFileRequest(
                    $destinationFilePath,
                    true,
                    new DownloadRequest(
                        source: [
                            'Bucket' => self::getResourceName(),
                            'Key' => $file,
                        ],
                        config: [
                            'resume_enabled' => true
                        ],
                        listeners: [
                            $failListener,
                        ]
                    )
                )
            )->wait();

            Assert::fail("Not expecting to succeed");
        } catch (S3TransferException $e) {
            // Exception expected
            Assert::assertTrue(true);
        }
    }

    /**
     * @Then /^A resumable file for file (.*) must exists$/
     */
    public function aResumableFileForFileMustExists($file): void
    {
        $destinationFilePath = self::$tempDir . DIRECTORY_SEPARATOR . $file;
        $resumeFileRegex = $destinationFilePath . "*.resume";
        $matchResumeFile = glob($resumeFileRegex);

        Assert::assertFalse(
            empty($matchResumeFile),
        );
    }

    /**
     * @Then /^We resume the download for file (.*) and it should succeed$/
     */
    public function weResumeTheDownloadForFileAndItShouldSucceed($file): void
    {
        $destinationFilePath = self::$tempDir . DIRECTORY_SEPARATOR . $file;
        $resumeFileRegex = $destinationFilePath . ".s3tmp.*.resume";
        $matchResumeFile = glob($resumeFileRegex);
        if (empty($matchResumeFile)) {
            Assert::fail(
                "Resume file must exists for file " . $destinationFilePath,
            );
        }

        $resumeFile = $matchResumeFile[0];
        $s3TransferManager = new S3TransferManager(
            self::getSdk()->createS3()
        );
        $s3TransferManager->resumeDownload(
            new ResumeDownloadRequest(
                $resumeFile,
            )
        )->wait();

        Assert::assertFileDoesNotExist($resumeFile);
        Assert::assertFileExists($destinationFilePath);
    }

    /**
     * @Given /^I have a file (.*) on disk that requires multipart upload$/
     */
    public function iHaveAFileOnDiskThatRequiresMultipartUpload($file): void
    {
        $fullFilePath = self::$tempDir . DIRECTORY_SEPARATOR . $file;
        file_put_contents(
            $fullFilePath,
            random_bytes(
                random_int(
                    (1024 * 1024 * 8) * 2,
                    (1024 * 1024 * 45)
                ),
            )
        );
    }

    /**
     * @When /^I try to upload the file (.*), with resume enabled, it fails$/
     */
    public function iTryToUploadTheFileWithResumeEnabledItFails($file): void
    {
        $fullFilePath = self::$tempDir . DIRECTORY_SEPARATOR . $file;
        $failListener = new class extends TransferListener {
            /** @var int */
            private int $failAtTransferredMb = (1024 * 1024 * 8) * 2;

            public function bytesTransferred(array $context): bool
            {
                $snapshot = $context[TransferListener::PROGRESS_SNAPSHOT_KEY];
                $transferredBytes = $snapshot->getTransferredBytes();

                if ($transferredBytes >= $this->failAtTransferredMb) {
                    throw new S3TransferException(
                        "Transfer fails at ". $this->failAtTransferredMb." bytes.",
                    );
                }

                return true;
            }
        };
        $s3TransferManager = new S3TransferManager(
            self::getSdk()->createS3()
        );
        try {
            $s3TransferManager->upload(
                new UploadRequest(
                    source: $fullFilePath,
                    uploadRequestArgs: [
                        'Bucket' => self::getResourceName(),
                        'Key' => $file,
                    ],
                    config: [
                        'resume_enabled' => true,
                        'multipart_upload_threshold_bytes' => 8 * 1024 * 1024,
                    ],
                    listeners: [
                        $failListener
                    ]
                )
            )->wait();

            Assert::fail("Not expecting to succeed");
        } catch (S3TransferException $e) {
            // Expects a failure
            Assert::assertTrue(true);
        }
    }

    /**
     * @Then /^We resume the upload for file (.*) and it should succeed$/
     */
    public function weResumeTheUploadForFileAndItShouldSucceed($file): void
    {
        $fullFilePath = self::$tempDir . DIRECTORY_SEPARATOR . $file;
        $resumeFilePath = $fullFilePath . ".resume";
        Assert::assertFileExists($resumeFilePath);

        $s3TransferManager = new S3TransferManager(
            self::getSdk()->createS3()
        );
        $s3TransferManager->resumeUpload(
            new ResumeUploadRequest(
                $resumeFilePath,
            )
        )->wait();

        Assert::assertFileDoesNotExist($resumeFilePath);
    }

    /**
     * @Then /^The file (.*) in s3 should match the local file$/
     */
    public function theFileInSshouldMatchTheLocalFile($file): void
    {
        $fullFilePath = self::$tempDir . DIRECTORY_SEPARATOR . $file;
        $s3TransferManager = new S3TransferManager(
            self::getSdk()->createS3()
        );
        $result = $s3TransferManager->download(
            new DownloadRequest(
                source: [
                    'Bucket' => self::getResourceName(),
                    'Key' => $file,
                ]
            )
        )->wait();

        $dataResult = $result->getDownloadDataResult();

        // Make sure sizes are equals
        Assert::assertEquals(
            filesize($fullFilePath),
            $dataResult->getSize(),
=======
        );

        // Assert checksum matches to provided one
        $checksumAttributes = $getObjectAttributesResult['Checksum'];
        Assert::assertArrayHasKey(
            "Checksum".strtoupper($algorithm),
            $checksumAttributes,
        );
        Assert::assertEquals(
            $checksum,
            $checksumAttributes['Checksum'.strtoupper($algorithm)],
        );
        Assert::assertEquals(
            'FULL_OBJECT',
            $checksumAttributes['ChecksumType'],
>>>>>>> edb5496c
        );

        // Make sure contents are equals
        $handle = fopen($fullFilePath, "r");
        try {
            $chunkSize = 8192;
            while (!feof($handle)) {
                $fileChunk = fread($handle, $chunkSize);
                $streamChunk = $dataResult->read($chunkSize);

                Assert::assertEquals(
                    $fileChunk,
                    $streamChunk,
                );
            }
        } finally {
            fclose($handle);
        }
    }
}<|MERGE_RESOLUTION|>--- conflicted
+++ resolved
@@ -7,19 +7,16 @@
 use Aws\S3\S3Transfer\Models\DownloadDirectoryRequest;
 use Aws\S3\S3Transfer\Models\DownloadFileRequest;
 use Aws\S3\S3Transfer\Models\DownloadRequest;
-use Aws\S3\S3Transfer\Models\DownloadResult;
 use Aws\S3\S3Transfer\Models\ResumeDownloadRequest;
 use Aws\S3\S3Transfer\Models\ResumeUploadRequest;
 use Aws\S3\S3Transfer\Models\S3TransferManagerConfig;
 use Aws\S3\S3Transfer\Models\UploadDirectoryRequest;
 use Aws\S3\S3Transfer\Models\UploadRequest;
 use Aws\S3\S3Transfer\Progress\AbstractTransferListener;
-use Aws\S3\S3Transfer\Progress\TransferProgressSnapshot;
 use Aws\S3\S3Transfer\S3TransferManager;
 use Aws\Test\TestsUtility;
 use Behat\Behat\Context\Context;
 use Behat\Behat\Context\SnippetAcceptingContext;
-use Behat\Behat\Tester\Exception\PendingException;
 use GuzzleHttp\Psr7\Utils;
 use PHPUnit\Framework\Assert;
 use PHPUnit\Framework\TestCase;
@@ -666,9 +663,8 @@
         $partNumberFail
     ): void
     {
-        // Disable warning from error_log
-        $currentLogIni = ini_get('error_log');
-        ini_set('error_log', '0');
+        // Disable warning from trigger_error
+        set_error_handler(function ($errno, $errstr) {});
 
         $fullFilePath = self::$tempDir . DIRECTORY_SEPARATOR . $file;
         $s3TransferManager = new S3TransferManager(
@@ -730,12 +726,9 @@
             );
         } catch (\Exception $e) {
             Assert::fail("Unexpected exception type: " . get_class($e) . " - " . $e->getMessage());
-<<<<<<< HEAD
-=======
         } finally {
             // Restore error logging
-            ini_set('error_log', $currentLogIni);
->>>>>>> edb5496c
+            restore_error_handler();
         }
     }
 
@@ -879,7 +872,6 @@
         Assert::assertEquals(
             200,
             $getObjectAttributesResult['@metadata']['statusCode']
-<<<<<<< HEAD
         );
 
         // Assert checksum matches to provided one
@@ -942,13 +934,13 @@
         $s3TransferManager = new S3TransferManager(
             self::getSdk()->createS3()
         );
-        $failListener = new class extends TransferListener {
+        $failListener = new class extends AbstractTransferListener {
             /** @var int */
             private int $failAtTransferredMb = (1024 * 1024 * 8) * 2;
 
             public function bytesTransferred(array $context): bool
             {
-                $snapshot = $context[TransferListener::PROGRESS_SNAPSHOT_KEY];
+                $snapshot = $context[AbstractTransferListener::PROGRESS_SNAPSHOT_KEY];
                 $transferredBytes = $snapshot->getTransferredBytes();
 
                 if ($transferredBytes >= $this->failAtTransferredMb) {
@@ -1052,13 +1044,13 @@
     public function iTryToUploadTheFileWithResumeEnabledItFails($file): void
     {
         $fullFilePath = self::$tempDir . DIRECTORY_SEPARATOR . $file;
-        $failListener = new class extends TransferListener {
+        $failListener = new class extends AbstractTransferListener {
             /** @var int */
             private int $failAtTransferredMb = (1024 * 1024 * 8) * 2;
 
             public function bytesTransferred(array $context): bool
             {
-                $snapshot = $context[TransferListener::PROGRESS_SNAPSHOT_KEY];
+                $snapshot = $context[AbstractTransferListener::PROGRESS_SNAPSHOT_KEY];
                 $transferredBytes = $snapshot->getTransferredBytes();
 
                 if ($transferredBytes >= $this->failAtTransferredMb) {
@@ -1143,23 +1135,6 @@
         Assert::assertEquals(
             filesize($fullFilePath),
             $dataResult->getSize(),
-=======
-        );
-
-        // Assert checksum matches to provided one
-        $checksumAttributes = $getObjectAttributesResult['Checksum'];
-        Assert::assertArrayHasKey(
-            "Checksum".strtoupper($algorithm),
-            $checksumAttributes,
-        );
-        Assert::assertEquals(
-            $checksum,
-            $checksumAttributes['Checksum'.strtoupper($algorithm)],
-        );
-        Assert::assertEquals(
-            'FULL_OBJECT',
-            $checksumAttributes['ChecksumType'],
->>>>>>> edb5496c
         );
 
         // Make sure contents are equals
