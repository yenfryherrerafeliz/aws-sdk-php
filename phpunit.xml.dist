--- conflicted
+++ resolved
@@ -1,13 +1,5 @@
 <?xml version="1.0" encoding="UTF-8"?>
 <phpunit bootstrap="./tests/bootstrap.php"
-<<<<<<< HEAD
-         colors="true">
-
-    <!-- Dummy values used to provide credentials. No need to change these. -->
-    <php>
-        <server name="AWS_ACCESS_KEY_ID" value="foo" />
-        <server name="AWS_SECRET_ACCESS_KEY" value="bar" />
-=======
          colors="true"
          forceCoversAnnotation="true">
 
@@ -16,7 +8,6 @@
         <server name="CF_PRIVATE_KEY" value="changeme" />
         <!-- Specify the CloudFront key pair ID to use when testing -->
         <server name="CF_KEY_PAIR_ID" value="change_me" />
->>>>>>> 935f696f
     </php>
 
     <testsuites>
@@ -29,29 +20,12 @@
         </testsuite>
     </testsuites>
 
-<<<<<<< HEAD
-    <!-- Exclude the integration tests in regular unit tests -->
-    <groups>
-        <exclude>
-            <group>integration</group>
-            <group>performance</group>
-        </exclude>
-    </groups>
-
-=======
->>>>>>> 935f696f
     <filter>
         <whitelist>
             <directory suffix=".php">src</directory>
             <exclude>
-<<<<<<< HEAD
-                <directory suffix="Interface.php">./src/Aws</directory>
-                <directory>./src/Aws/**/Enum</directory>
-                <directory>./src/Aws/**/Resources</directory>
-=======
                 <directory>src/data</directory>
                 <file>src/functions.php</file>
->>>>>>> 935f696f
             </exclude>
         </whitelist>
     </filter>
